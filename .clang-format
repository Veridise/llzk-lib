--- conflicted
+++ resolved
@@ -15,16 +15,6 @@
 InsertBraces: true
 IncludeBlocks: Regroup
 IncludeCategories:
-<<<<<<< HEAD
-  - Regex: '^("|<)llzk/.*("|>)$'  # LLZK headers
-    Priority: 0                   # - Priority 0 forces LLZK headers to be grouped with the "main" header for a file,
-                                  # see https://clang.llvm.org/docs/ClangFormatStyleOptions.html#includecategories
-  - Regex: '^("|<)r1cs/.*("|>)$'  # R1CS headers
-    Priority: 0
-  - Regex: '^<mlir/.*>$'          # MLIR headers
-    Priority: 1
-  - Regex: '^<llvm/.*>$'          # LLVM headers
-=======
   - Regex: '^("|<)llzk/.*("|>)$'   # LLZK headers
     Priority: 0                    # - Priority 0 forces LLZK headers to be grouped with the "main" header for a file,
                                    # see https://clang.llvm.org/docs/ClangFormatStyleOptions.html#includecategories
@@ -33,7 +23,6 @@
   - Regex: '^("|<)llzk-c/.*("|>)$' # LLZK C API headers 
     Priority: 1                    # Set to priority 1 and onwards in preparation for putting LLZK headers in priority 1
   - Regex: '^<mlir/.*>$'           # MLIR headers
->>>>>>> 214a5b12
     Priority: 2
   - Regex: '^<mlir-c/.*>$'         # MLIR C API headers
     Priority: 3
