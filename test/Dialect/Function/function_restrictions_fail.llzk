--- conflicted
+++ resolved
@@ -657,144 +657,6 @@
 }
 
 // -----
-
-<<<<<<< HEAD
-!Signal = !struct.type<@Signal>
-module attributes {veridise.lang = "llzk"} {
-  // pre-defined
-  struct.def @Signal {
-    struct.member @reg : !felt.type {llzk.pub}
-
-    function.def @compute(%v: !felt.type) -> !struct.type<@Signal> {
-      %self = struct.new : !struct.type<@Signal>
-      struct.writem %self[@reg] = %v : !struct.type<@Signal>, !felt.type
-      function.return %self : !struct.type<@Signal>
-    }
-
-    function.def @constrain(%self: !struct.type<@Signal>, %v: !felt.type) {
-      function.return
-    }
-  }
-
-  struct.def @BadSignalIndex {
-    struct.member @idx : index
-
-    function.def @compute(%s: !Signal) -> !struct.type<@BadSignalIndex> {
-      %self = struct.new : !struct.type<@BadSignalIndex>
-      // In the compute function, this is fine
-      %reg = struct.readm %s[@reg] : !Signal, !felt.type
-      %idx = cast.toindex %reg
-      struct.writem %self[@idx] = %idx : !struct.type<@BadSignalIndex>, index
-      function.return %self : !struct.type<@BadSignalIndex>
-    }
-
-    function.def @constrain(%self: !struct.type<@BadSignalIndex>, %s: !Signal) {
-      // expected-note@+1 {{Signal struct value is read here}}
-      %reg = struct.readm %s[@reg] : !Signal, !felt.type
-      // Illegal signal to index conversion in constrain
-      // expected-error@+1 {{'cast.toindex' op input is derived from a Signal struct, which is only valid within a 'function.def' with 'function.allow_constraint' attribute}}
-      %idx = cast.toindex %reg
-      %f = struct.readm %self[@idx] : !struct.type<@BadSignalIndex>, index
-      constrain.eq %f, %idx : index
-      function.return
-    }
-  }
-}
-
-// -----
-
-!Signal = !struct.type<@Signal>
-module attributes {veridise.lang = "llzk"} {
-  // pre-defined
-  struct.def @Signal {
-    struct.member @reg : !felt.type {llzk.pub}
-
-    function.def @compute(%v: !felt.type) -> !struct.type<@Signal> {
-      %self = struct.new : !struct.type<@Signal>
-      struct.writem %self[@reg] = %v : !struct.type<@Signal>, !felt.type
-      function.return %self : !struct.type<@Signal>
-    }
-
-    function.def @constrain(%self: !struct.type<@Signal>, %v: !felt.type) {
-      function.return
-    }
-  }
-
-  struct.def @BadSignalIndex {
-    function.def @compute(%s: !Signal) -> !struct.type<@BadSignalIndex> {
-      %self = struct.new : !struct.type<@BadSignalIndex>
-      function.return %self : !struct.type<@BadSignalIndex>
-    }
-
-    function.def @constrain(%self: !struct.type<@BadSignalIndex>, %s: !Signal) {
-      // expected-note@+1 {{Signal struct value is read here}}
-      %reg = struct.readm %s[@reg] : !Signal, !felt.type
-      %res = scf.while (%arg1 = %reg) : (!felt.type) -> !felt.type {
-        %condition = arith.constant true
-        scf.condition(%condition) %arg1 : !felt.type
-      } do {
-        ^bb0(%arg2: !felt.type):
-          %next = felt.add %arg2, %arg2
-          scf.yield %next : !felt.type
-      } attributes {}
-      %lb = arith.constant 0 : index
-      %up = arith.constant 4 : index
-      %step = arith.constant 1 : index
-      scf.for %iv = %lb to %up step %step {
-        // expected-error@+1 {{'cast.toindex' op input is derived from a Signal struct, which is only valid within a 'function.def' with 'function.allow_constraint' attribute}}
-        %1 = cast.toindex %res
-      }
-      function.return
-    }
-  }
-}
-
-// -----
-
-!Signal = !struct.type<@Signal>
-module attributes {veridise.lang = "llzk"} {
-  // pre-defined
-  struct.def @Signal {
-    struct.member @reg : !felt.type {llzk.pub}
-
-    function.def @compute(%v: !felt.type) -> !struct.type<@Signal> {
-      %self = struct.new : !struct.type<@Signal>
-      struct.writem %self[@reg] = %v : !struct.type<@Signal>, !felt.type
-      function.return %self : !struct.type<@Signal>
-    }
-
-    function.def @constrain(%self: !struct.type<@Signal>, %v: !felt.type) {
-      function.return
-    }
-  }
-
-  struct.def @SignalAsIndexImplicit {
-    function.def @compute(%s: !Signal) -> !struct.type<@SignalAsIndexImplicit> {
-      %self = struct.new : !struct.type<@SignalAsIndexImplicit>
-      function.return %self : !struct.type<@SignalAsIndexImplicit>
-    }
-
-    function.def @constrain(%self: !struct.type<@SignalAsIndexImplicit>, %s: !Signal) {
-      // expected-note@+1 {{Signal struct value is read here}}
-      %reg = struct.readm %s[@reg] : !Signal, !felt.type
-      %f0 = felt.const 0
-      %b = bool.cmp eq(%reg, %f0)
-      %t = scf.if %b -> !felt.type {
-        scf.yield %f0 : !felt.type
-      } else {
-        %f1 = felt.const 1
-        scf.yield %f1 : !felt.type
-      }
-      // expected-error@+1 {{'cast.toindex' op input is derived from a Signal struct, which is only valid within a 'function.def' with 'function.allow_constraint' attribute}}
-      %1 = cast.toindex %t
-      function.return
-    }
-  }
-}
-
-// -----
-=======
->>>>>>> f32e0f2f
 builtin.module attributes {veridise.lang = "llzk"} {
   function.def @free_func() {
     // expected-error@+1 {{'builtin.module' op cannot be nested within 'function.def' operations}}
