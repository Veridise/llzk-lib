--- conflicted
+++ resolved
@@ -1,38 +1,42 @@
 // RUN: llzk-opt -split-input-file -verify-diagnostics %s
 
 module attributes {veridise.lang = "llzk"} {
-<<<<<<< HEAD
   struct.def @Tester<[@S0, @S1]> {
     function.def @compute(%0: index) -> !struct.type<@Tester<[@S0, @S1]>> {
       %self = struct.new : <@Tester<[@S0, @S1]>>
       // expected-error@+1 {{'poly.unifiable_cast' op input type 'index' and output type '!felt.type' are not unifiable}}
       %r0 = poly.unifiable_cast %0 : (index) -> !felt.type
       function.return %self : !struct.type<@Tester<[@S0, @S1]>>
-=======
-  llzk.struct @Tester<[@S0, @S1]> {
-    func @compute(%0: !llzk.array<1 x !llzk.felt>) -> !llzk.struct<@Tester<[@S0, @S1]>> {
-
-      %self = new_struct : <@Tester<[@S0, @S1]>>
-      // expected-error@+1 {{'llzk.unifiable_cast' op input type '!llzk.array<1 x !llzk.felt>' and output type '!llzk.array<2 x !llzk.felt>' are not unifiable}}
-      %r0 = unifiable_cast %0 : (!llzk.array<1 x !llzk.felt>) -> !llzk.array<2 x !llzk.felt>
-      return %self : !llzk.struct<@Tester<[@S0, @S1]>>
-    }
-    func @constrain(%self: !llzk.struct<@Tester<[@S0, @S1]>>, %0: index) {
-      return
-    }
-  }
-}
-
-// -----
-
-module attributes {veridise.lang = "llzk"} {
-  llzk.struct @Tester<[@S0, @S1]> {
-    func @compute(%0: index) -> !llzk.struct<@Tester<[@S0, @S1]>> {
-      %self = new_struct : <@Tester<[@S0, @S1]>>
-      // expected-error@+1 {{'llzk.unifiable_cast' op input type 'index' and output type '!llzk.felt' are not unifiable}}
-      %r0 = unifiable_cast %0 : (index) -> !llzk.felt
-      return %self : !llzk.struct<@Tester<[@S0, @S1]>>
->>>>>>> 66e95e27
+    }
+    function.def @constrain(%self: !struct.type<@Tester<[@S0, @S1]>>, %0: index) {
+      function.return
+    }
+  }
+}
+// -----
+module attributes {veridise.lang = "llzk"} {
+  struct.def @Tester<[@S0, @S1]> {
+    function.def @compute(%0: !array.type<1 x !felt.type>) -> !struct.type<@Tester<[@S0, @S1]>> {
+      %self = struct.new : <@Tester<[@S0, @S1]>>
+      // expected-error@+1 {{'poly.unifiable_cast' op input type '!array.type<1 x !felt.type>' and output type '!array.type<2 x !felt.type>' are not unifiable}}
+      %r0 = poly.unifiable_cast %0 : (!array.type<1 x !felt.type>) -> !array.type<2 x !felt.type>
+      function.return %self : !struct.type<@Tester<[@S0, @S1]>>
+    }
+    function.def @constrain(%self: !struct.type<@Tester<[@S0, @S1]>>, %0: index) {
+      function.return
+    }
+  }
+}
+
+// -----
+
+module attributes {veridise.lang = "llzk"} {
+  struct.def @Tester<[@S0, @S1]> {
+    function.def @compute(%0: index) -> !struct.type<@Tester<[@S0, @S1]>> {
+      %self = struct.new : <@Tester<[@S0, @S1]>>
+      // expected-error@+1 {{'poly.unifiable_cast' op input type 'index' and output type '!felt.type' are not unifiable}}
+      %r0 = poly.unifiable_cast %0 : (index) -> !felt.type
+      function.return %self : !struct.type<@Tester<[@S0, @S1]>>
     }
     function.def @constrain(%self: !struct.type<@Tester<[@S0, @S1]>>, %0: index) {
       function.return
