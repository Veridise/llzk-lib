--- conflicted
+++ resolved
@@ -573,7 +573,6 @@
 
 // -----
 
-<<<<<<< HEAD
 #map1 = affine_map<()[s0, s1] -> (s0 + s1)>
 module attributes {veridise.lang = "llzk"} {
   llzk.struct @T2<[@N]> {
@@ -592,7 +591,13 @@
       return %self : !llzk.struct<@Tester<[@S0, @S1]>>
     }
     func @constrain(%self: !llzk.struct<@Tester<[@S0, @S1]>>, %6: !llzk.struct<@T2<[#map1]>>) {
-=======
+      return
+    }
+  }
+}
+
+// -----
+
 !Signal = !llzk.struct<@Signal>
 module attributes {veridise.lang = "llzk"} {
   // pre-defined
@@ -630,15 +635,13 @@
       %idx = toindex %reg
       %f = readf %self[@idx] : !llzk.struct<@BadSignalIndex>, index
       emit_eq %f, %idx : index
->>>>>>> 4697f78e
-      return
-    }
-  }
-}
-
-// -----
-
-<<<<<<< HEAD
+      return
+    }
+  }
+}
+
+// -----
+
 #map1 = affine_map<()[s0, s1] -> (s0 + s1)>
 module attributes {veridise.lang = "llzk"} {
   llzk.struct @T2<[@N]> {
@@ -658,7 +661,12 @@
     func @compute(%6: !llzk.struct<@T2<[#map1]>>) -> !llzk.struct<@Tester<[@S0, @S1]>> {
       %self = new_struct : <@Tester<[@S0, @S1]>>
       return %self : !llzk.struct<@Tester<[@S0, @S1]>>
-=======
+    }
+  }
+}
+
+// -----
+
 !Signal = !llzk.struct<@Signal>
 module attributes {veridise.lang = "llzk"} {
   // pre-defined
@@ -744,7 +752,6 @@
       // expected-error@+1 {{'llzk.toindex' op input is derived from a Signal struct, which is illegal in struct constrain function}}
       %1 = llzk.toindex %t
       return
->>>>>>> 4697f78e
     }
   }
 }