// RUN: llzk-opt -split-input-file %s 2>&1 | FileCheck --enable-var-scope %s

module attributes {veridise.lang = "llzk"} {
  struct.def @ComponentA {
    function.def @constrain(%self: !struct.type<@ComponentA>, %a: !felt.type, %b: !felt.type) {
      constrain.eq %a, %b : !felt.type
      function.return
    }

    function.def @compute(%a: !felt.type, %b: !felt.type) -> !struct.type<@ComponentA> {
      %self = struct.new : !struct.type<@ComponentA>
      function.return %self : !struct.type<@ComponentA>
    }
  }
}
//CHECK-LABEL:  struct.def @ComponentA {
//CHECK-NEXT:     function.def @constrain(%[[SELF:[0-9a-zA-Z_\.]+]]: !struct.type<@ComponentA>,
//CHECK-SAME:         %[[A0:[0-9a-zA-Z_\.]+]]: !felt.type, %[[A1:[0-9a-zA-Z_\.]+]]: !felt.type) attributes {function.allow_constraint} {
//CHECK-NEXT:       constrain.eq %[[A0]], %[[A1]] : !felt.type, !felt.type
//CHECK-NEXT:       function.return
//CHECK-NEXT:     }
//CHECK-NEXT:     function.def @compute(%[[A0:[0-9a-zA-Z_\.]+]]: !felt.type,
//CHECK-SAME:         %[[A1:[0-9a-zA-Z_\.]+]]: !felt.type) -> !struct.type<@ComponentA>  attributes {function.allow_witness} {
//CHECK-NEXT:       %[[SELF:[0-9a-zA-Z_\.]+]] = struct.new : <@ComponentA>
//CHECK-NEXT:       function.return %[[SELF]] : !struct.type<@ComponentA>
//CHECK-NEXT:     }
//CHECK-NEXT:   }
// -----

module attributes {veridise.lang = "llzk"} {
  struct.def @ComponentB {
    function.def @constrain(%self: !struct.type<@ComponentB>, %a: !felt.type, %b: !array.type<5 x !felt.type>) {
      constrain.in %b, %a : !array.type<5 x !felt.type>, !felt.type
      function.return
    }

    function.def @compute(%a: !felt.type, %b: !array.type<5 x !felt.type>) -> !struct.type<@ComponentB> {
      %self = struct.new : !struct.type<@ComponentB>
      function.return %self : !struct.type<@ComponentB>
    }
  }
}
//CHECK-LABEL:  struct.def @ComponentB {
//CHECK-NEXT:     function.def @constrain(%[[SELF:[0-9a-zA-Z_\.]+]]: !struct.type<@ComponentB>,
//CHECK-SAME:         %[[A0:[0-9a-zA-Z_\.]+]]: !felt.type, %[[A1:[0-9a-zA-Z_\.]+]]: !array.type<5 x !felt.type>) attributes {function.allow_constraint} {
//CHECK-NEXT:       constrain.in %[[A1]], %[[A0]] : <5 x !felt.type>, !felt.type
//CHECK-NEXT:       function.return
//CHECK-NEXT:     }
//CHECK-NEXT:     function.def @compute(%[[A0:[0-9a-zA-Z_\.]+]]: !felt.type,
//CHECK-SAME:         %[[A1:[0-9a-zA-Z_\.]+]]: !array.type<5 x !felt.type>) -> !struct.type<@ComponentB>  attributes {function.allow_witness} {
//CHECK-NEXT:       %[[SELF:[0-9a-zA-Z_\.]+]] = struct.new : <@ComponentB>
//CHECK-NEXT:       function.return %[[SELF]] : !struct.type<@ComponentB>
//CHECK-NEXT:     }
//CHECK-NEXT:   }
// -----

module attributes {veridise.lang = "llzk"} {
  struct.def @ComponentC {
    function.def @constrain(%self: !struct.type<@ComponentC>, %a: index, %b: !array.type<89 x index>) {
      constrain.in %b, %a : !array.type<89 x index>, index
      function.return
    }

    function.def @compute(%a: index, %b: !array.type<89 x index>) -> !struct.type<@ComponentC> {
      %self = struct.new : !struct.type<@ComponentC>
      function.return %self : !struct.type<@ComponentC>
    }
  }
}
//CHECK-LABEL:  struct.def @ComponentC {
//CHECK-NEXT:     function.def @constrain(%[[SELF:[0-9a-zA-Z_\.]+]]: !struct.type<@ComponentC>,
//CHECK-SAME:         %[[A0:[0-9a-zA-Z_\.]+]]: index, %[[A1:[0-9a-zA-Z_\.]+]]: !array.type<89 x index>) attributes {function.allow_constraint} {
//CHECK-NEXT:       constrain.in %[[A1]], %[[A0]] : <89 x index>, index
//CHECK-NEXT:       function.return
//CHECK-NEXT:     }
//CHECK-NEXT:     function.def @compute(%[[A0:[0-9a-zA-Z_\.]+]]: index,
//CHECK-SAME:         %[[A1:[0-9a-zA-Z_\.]+]]: !array.type<89 x index>) -> !struct.type<@ComponentC>  attributes {function.allow_witness} {
//CHECK-NEXT:       %[[SELF:[0-9a-zA-Z_\.]+]] = struct.new : <@ComponentC>
//CHECK-NEXT:       function.return %[[SELF]] : !struct.type<@ComponentC>
//CHECK-NEXT:     }
//CHECK-NEXT:   }
// -----

module attributes {veridise.lang = "llzk"} {
  struct.def @ComponentD {
    function.def @constrain(%self: !struct.type<@ComponentD>, %a: !array.type<2 x index>, %b: !array.type<89,2 x index>) {
      constrain.in %b, %a : !array.type<89,2 x index>, !array.type<2 x index>
      function.return
    }

    function.def @compute(%a: !array.type<2 x index>, %b: !array.type<89,2 x index>) -> !struct.type<@ComponentD> {
      %self = struct.new : !struct.type<@ComponentD>
      function.return %self : !struct.type<@ComponentD>
    }
  }
}
//CHECK-LABEL:  struct.def @ComponentD {
//CHECK-NEXT:     function.def @constrain(%[[SELF:[0-9a-zA-Z_\.]+]]: !struct.type<@ComponentD>,
//CHECK-SAME:         %[[A0:[0-9a-zA-Z_\.]+]]: !array.type<2 x index>, %[[A1:[0-9a-zA-Z_\.]+]]: !array.type<89,2 x index>) attributes {function.allow_constraint} {
//CHECK-NEXT:       constrain.in %[[A1]], %[[A0]] : <89,2 x index>, !array.type<2 x index>
//CHECK-NEXT:       function.return
//CHECK-NEXT:     }
//CHECK-NEXT:     function.def @compute(%[[A0:[0-9a-zA-Z_\.]+]]: !array.type<2 x index>,
//CHECK-SAME:         %[[A1:[0-9a-zA-Z_\.]+]]: !array.type<89,2 x index>) -> !struct.type<@ComponentD>  attributes {function.allow_witness} {
//CHECK-NEXT:       %[[SELF:[0-9a-zA-Z_\.]+]] = struct.new : <@ComponentD>
//CHECK-NEXT:       function.return %[[SELF]] : !struct.type<@ComponentD>
//CHECK-NEXT:     }
//CHECK-NEXT:   }
// -----

module attributes {veridise.lang = "llzk"} {
  struct.def @ComponentE {
    function.def @constrain(%self: !struct.type<@ComponentE>, %a: index, %b: !array.type<89,2 x index>) {
      constrain.in %b, %a : !array.type<89,2 x index>, index
      function.return
    }

    function.def @compute(%a: index, %b: !array.type<89,2 x index>) -> !struct.type<@ComponentE> {
      %self = struct.new : !struct.type<@ComponentE>
      function.return %self : !struct.type<@ComponentE>
    }
  }
}
//CHECK-LABEL:  struct.def @ComponentE {
//CHECK-NEXT:     function.def @constrain(%[[SELF:[0-9a-zA-Z_\.]+]]: !struct.type<@ComponentE>,
//CHECK-SAME:         %[[A0:[0-9a-zA-Z_\.]+]]: index, %[[A1:[0-9a-zA-Z_\.]+]]: !array.type<89,2 x index>) attributes {function.allow_constraint} {
//CHECK-NEXT:       constrain.in %[[A1]], %[[A0]] : <89,2 x index>, index
//CHECK-NEXT:       function.return
//CHECK-NEXT:     }
//CHECK-NEXT:     function.def @compute(%[[A0:[0-9a-zA-Z_\.]+]]: index,
//CHECK-SAME:         %[[A1:[0-9a-zA-Z_\.]+]]: !array.type<89,2 x index>) -> !struct.type<@ComponentE>  attributes {function.allow_witness} {
//CHECK-NEXT:       %[[SELF:[0-9a-zA-Z_\.]+]] = struct.new : <@ComponentE>
//CHECK-NEXT:       function.return %[[SELF]] : !struct.type<@ComponentE>
//CHECK-NEXT:     }
<<<<<<< HEAD
//CHECK-NEXT:   }
// -----

!Signal = !struct.type<@Signal>
module attributes {veridise.lang = "llzk"} {
  // pre-defined
  struct.def @Signal {
    struct.member @reg : !felt.type {llzk.pub}

    function.def @compute(%v: !felt.type) -> !struct.type<@Signal> {
      %self = struct.new : !struct.type<@Signal>
      struct.writem %self[@reg] = %v : !struct.type<@Signal>, !felt.type
      function.return %self : !struct.type<@Signal>
    }

    function.def @constrain(%self: !struct.type<@Signal>, %v: !felt.type) {
      function.return
    }
  }

  struct.def @Component00 {
    struct.member @f : !Signal

    function.def @compute(%0: !Signal) -> !struct.type<@Component00> {
      %self = struct.new : !struct.type<@Component00>
      struct.writem %self[@f] = %0 : !struct.type<@Component00>, !Signal
      function.return %self : !struct.type<@Component00>
    }
    function.def @constrain(%self: !struct.type<@Component00>, %0: !Signal) {
      %b = struct.readm %self[@f] : !struct.type<@Component00>, !Signal
      // Signal is the only struct allowed for emit equal
      constrain.eq %b, %0 : !Signal
      function.return
    }
  }

  struct.def @Component01 {
    struct.member @f : !array.type<2 x !Signal>

    function.def @compute(%0: !array.type<2 x !Signal>) -> !struct.type<@Component01> {
      %self = struct.new : !struct.type<@Component01>
      struct.writem %self[@f] = %0 : !struct.type<@Component01>, !array.type<2 x !Signal>
      function.return %self : !struct.type<@Component01>
    }
    function.def @constrain(%self: !struct.type<@Component01>, %0: !array.type<2 x !Signal>) {
      %b = struct.readm %self[@f] : !struct.type<@Component01>, !array.type<2 x !Signal>
      // Signal is the only struct allowed for emit equal
      constrain.eq %b, %0 : !array.type<2 x !Signal>
      function.return
    }
  }
}

// CHECK-LABEL:   struct.def @Signal {
// CHECK-NEXT:      struct.member @reg : !felt.type {llzk.pub}
// CHECK-NEXT:      function.def @compute(%[[VAL_0:.*]]: !felt.type) -> !struct.type<@Signal> attributes {function.allow_witness} {
// CHECK-NEXT:        %[[VAL_1:.*]] = struct.new : <@Signal>
// CHECK-NEXT:        struct.writem %[[VAL_1]][@reg] = %[[VAL_0]] : <@Signal>, !felt.type
// CHECK-NEXT:        function.return %[[VAL_1]] : !struct.type<@Signal>
// CHECK-NEXT:      }
// CHECK-NEXT:      function.def @constrain(%[[VAL_2:.*]]: !struct.type<@Signal>, %[[VAL_3:.*]]: !felt.type) attributes {function.allow_constraint} {
// CHECK-NEXT:        function.return
// CHECK-NEXT:      }
// CHECK-NEXT:    }

// CHECK-LABEL:   struct.def @Component00 {
// CHECK-NEXT:      struct.member @f : !struct.type<@Signal>
// CHECK-NEXT:      function.def @compute(%[[VAL_0:.*]]: !struct.type<@Signal>) -> !struct.type<@Component00> attributes {function.allow_witness} {
// CHECK-NEXT:        %[[VAL_1:.*]] = struct.new : <@Component00>
// CHECK-NEXT:        struct.writem %[[VAL_1]][@f] = %[[VAL_0]] : <@Component00>, !struct.type<@Signal>
// CHECK-NEXT:        function.return %[[VAL_1]] : !struct.type<@Component00>
// CHECK-NEXT:      }
// CHECK-NEXT:      function.def @constrain(%[[VAL_2:.*]]: !struct.type<@Component00>, %[[VAL_3:.*]]: !struct.type<@Signal>) attributes {function.allow_constraint} {
// CHECK-NEXT:        %[[VAL_4:.*]] = struct.readm %[[VAL_2]][@f] : <@Component00>, !struct.type<@Signal>
// CHECK-NEXT:        constrain.eq %[[VAL_4]], %[[VAL_3]] : !struct.type<@Signal>, !struct.type<@Signal>
// CHECK-NEXT:        function.return
// CHECK-NEXT:      }
// CHECK-NEXT:    }

// CHECK-LABEL:   struct.def @Component01 {
// CHECK-NEXT:      struct.member @f : !array.type<2 x !struct.type<@Signal>>
// CHECK-NEXT:      function.def @compute(%[[VAL_0:.*]]: !array.type<2 x !struct.type<@Signal>>) -> !struct.type<@Component01> attributes {function.allow_witness} {
// CHECK-NEXT:        %[[VAL_1:.*]] = struct.new : <@Component01>
// CHECK-NEXT:        struct.writem %[[VAL_1]][@f] = %[[VAL_0]] : <@Component01>, !array.type<2 x !struct.type<@Signal>>
// CHECK-NEXT:        function.return %[[VAL_1]] : !struct.type<@Component01>
// CHECK-NEXT:      }
// CHECK-NEXT:      function.def @constrain(%[[VAL_2:.*]]: !struct.type<@Component01>, %[[VAL_3:.*]]: !array.type<2 x !struct.type<@Signal>>) attributes {function.allow_constraint} {
// CHECK-NEXT:        %[[VAL_4:.*]] = struct.readm %[[VAL_2]][@f] : <@Component01>, !array.type<2 x !struct.type<@Signal>>
// CHECK-NEXT:        constrain.eq %[[VAL_4]], %[[VAL_3]] : !array.type<2 x !struct.type<@Signal>>, !array.type<2 x !struct.type<@Signal>>
// CHECK-NEXT:        function.return
// CHECK-NEXT:      }
// CHECK-NEXT:    }
=======
//CHECK-NEXT:   }
>>>>>>> f32e0f2f
<|MERGE_RESOLUTION|>--- conflicted
+++ resolved
@@ -132,99 +132,4 @@
 //CHECK-NEXT:       %[[SELF:[0-9a-zA-Z_\.]+]] = struct.new : <@ComponentE>
 //CHECK-NEXT:       function.return %[[SELF]] : !struct.type<@ComponentE>
 //CHECK-NEXT:     }
-<<<<<<< HEAD
-//CHECK-NEXT:   }
-// -----
-
-!Signal = !struct.type<@Signal>
-module attributes {veridise.lang = "llzk"} {
-  // pre-defined
-  struct.def @Signal {
-    struct.member @reg : !felt.type {llzk.pub}
-
-    function.def @compute(%v: !felt.type) -> !struct.type<@Signal> {
-      %self = struct.new : !struct.type<@Signal>
-      struct.writem %self[@reg] = %v : !struct.type<@Signal>, !felt.type
-      function.return %self : !struct.type<@Signal>
-    }
-
-    function.def @constrain(%self: !struct.type<@Signal>, %v: !felt.type) {
-      function.return
-    }
-  }
-
-  struct.def @Component00 {
-    struct.member @f : !Signal
-
-    function.def @compute(%0: !Signal) -> !struct.type<@Component00> {
-      %self = struct.new : !struct.type<@Component00>
-      struct.writem %self[@f] = %0 : !struct.type<@Component00>, !Signal
-      function.return %self : !struct.type<@Component00>
-    }
-    function.def @constrain(%self: !struct.type<@Component00>, %0: !Signal) {
-      %b = struct.readm %self[@f] : !struct.type<@Component00>, !Signal
-      // Signal is the only struct allowed for emit equal
-      constrain.eq %b, %0 : !Signal
-      function.return
-    }
-  }
-
-  struct.def @Component01 {
-    struct.member @f : !array.type<2 x !Signal>
-
-    function.def @compute(%0: !array.type<2 x !Signal>) -> !struct.type<@Component01> {
-      %self = struct.new : !struct.type<@Component01>
-      struct.writem %self[@f] = %0 : !struct.type<@Component01>, !array.type<2 x !Signal>
-      function.return %self : !struct.type<@Component01>
-    }
-    function.def @constrain(%self: !struct.type<@Component01>, %0: !array.type<2 x !Signal>) {
-      %b = struct.readm %self[@f] : !struct.type<@Component01>, !array.type<2 x !Signal>
-      // Signal is the only struct allowed for emit equal
-      constrain.eq %b, %0 : !array.type<2 x !Signal>
-      function.return
-    }
-  }
-}
-
-// CHECK-LABEL:   struct.def @Signal {
-// CHECK-NEXT:      struct.member @reg : !felt.type {llzk.pub}
-// CHECK-NEXT:      function.def @compute(%[[VAL_0:.*]]: !felt.type) -> !struct.type<@Signal> attributes {function.allow_witness} {
-// CHECK-NEXT:        %[[VAL_1:.*]] = struct.new : <@Signal>
-// CHECK-NEXT:        struct.writem %[[VAL_1]][@reg] = %[[VAL_0]] : <@Signal>, !felt.type
-// CHECK-NEXT:        function.return %[[VAL_1]] : !struct.type<@Signal>
-// CHECK-NEXT:      }
-// CHECK-NEXT:      function.def @constrain(%[[VAL_2:.*]]: !struct.type<@Signal>, %[[VAL_3:.*]]: !felt.type) attributes {function.allow_constraint} {
-// CHECK-NEXT:        function.return
-// CHECK-NEXT:      }
-// CHECK-NEXT:    }
-
-// CHECK-LABEL:   struct.def @Component00 {
-// CHECK-NEXT:      struct.member @f : !struct.type<@Signal>
-// CHECK-NEXT:      function.def @compute(%[[VAL_0:.*]]: !struct.type<@Signal>) -> !struct.type<@Component00> attributes {function.allow_witness} {
-// CHECK-NEXT:        %[[VAL_1:.*]] = struct.new : <@Component00>
-// CHECK-NEXT:        struct.writem %[[VAL_1]][@f] = %[[VAL_0]] : <@Component00>, !struct.type<@Signal>
-// CHECK-NEXT:        function.return %[[VAL_1]] : !struct.type<@Component00>
-// CHECK-NEXT:      }
-// CHECK-NEXT:      function.def @constrain(%[[VAL_2:.*]]: !struct.type<@Component00>, %[[VAL_3:.*]]: !struct.type<@Signal>) attributes {function.allow_constraint} {
-// CHECK-NEXT:        %[[VAL_4:.*]] = struct.readm %[[VAL_2]][@f] : <@Component00>, !struct.type<@Signal>
-// CHECK-NEXT:        constrain.eq %[[VAL_4]], %[[VAL_3]] : !struct.type<@Signal>, !struct.type<@Signal>
-// CHECK-NEXT:        function.return
-// CHECK-NEXT:      }
-// CHECK-NEXT:    }
-
-// CHECK-LABEL:   struct.def @Component01 {
-// CHECK-NEXT:      struct.member @f : !array.type<2 x !struct.type<@Signal>>
-// CHECK-NEXT:      function.def @compute(%[[VAL_0:.*]]: !array.type<2 x !struct.type<@Signal>>) -> !struct.type<@Component01> attributes {function.allow_witness} {
-// CHECK-NEXT:        %[[VAL_1:.*]] = struct.new : <@Component01>
-// CHECK-NEXT:        struct.writem %[[VAL_1]][@f] = %[[VAL_0]] : <@Component01>, !array.type<2 x !struct.type<@Signal>>
-// CHECK-NEXT:        function.return %[[VAL_1]] : !struct.type<@Component01>
-// CHECK-NEXT:      }
-// CHECK-NEXT:      function.def @constrain(%[[VAL_2:.*]]: !struct.type<@Component01>, %[[VAL_3:.*]]: !array.type<2 x !struct.type<@Signal>>) attributes {function.allow_constraint} {
-// CHECK-NEXT:        %[[VAL_4:.*]] = struct.readm %[[VAL_2]][@f] : <@Component01>, !array.type<2 x !struct.type<@Signal>>
-// CHECK-NEXT:        constrain.eq %[[VAL_4]], %[[VAL_3]] : !array.type<2 x !struct.type<@Signal>>, !array.type<2 x !struct.type<@Signal>>
-// CHECK-NEXT:        function.return
-// CHECK-NEXT:      }
-// CHECK-NEXT:    }
-=======
-//CHECK-NEXT:   }
->>>>>>> f32e0f2f
+//CHECK-NEXT:   }