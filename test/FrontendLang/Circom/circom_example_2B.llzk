// RUN: llzk-opt -split-input-file %s 2>&1 | FileCheck --enable-var-scope %s

//////////////////////////////////////////////////////////////////////////////////
// template GetSum(A) { // instantiations of A are {1, 6, 11, ... 5*P+1}
//   signal input inp[A];
//   signal output out;
//   var sum = 0;
//   for(var i = 0; i < A; i++) {
//     sum += inp[i];
//   }
//   out <== sum;
// }
//
// template ComputeValue(P) {
//   signal input inp[P];
//   signal output ret[P];
//
//   component ws[P];
//   for(var i = 0; i < P; i++) {
//     var len = 5*i+1;
//     ws[i] = GetSum(len);
//     for (var j = 0; j < len; j++) {
//       ws[i].inp[j] <== inp[i] * j;
//     }
//   }
//
//   for(var i = 0; i < P; i++) {
//     ret[i] <== ws[i].out;
//   }
// }
//
// component main = ComputeValue(3);
//////////////////////////////////////////////////////////////////////////////////

#IdxToLen = affine_map<(i)[] -> (5*i+1)> // LLZK should always use dimension identifiers, in parens
!IdxToLenSigArray = !struct.type<@VarArray<[#IdxToLen, !felt.type]>>

module attributes {veridise.lang = "llzk"} {
<<<<<<< HEAD
  // pre-defined
  struct.def @Signal {
    struct.member @reg : !felt.type {llzk.pub}

    function.def @compute(%v: !felt.type) -> !struct.type<@Signal> {
      %self = struct.new : !struct.type<@Signal>
      struct.writem %self[@reg] = %v : !struct.type<@Signal>, !felt.type
      function.return %self : !struct.type<@Signal>
    }

    function.def @constrain(%self: !struct.type<@Signal>, %v: !felt.type) {
      function.return
    }
  }

  struct.def @GetSum<[@A]> { // instantiations of A are {1, 6, 11, ... 5*P+1}
    struct.member @out: !Signal {llzk.pub}
    struct.member @sum: !felt.type
=======
  struct.def @GetSum<[@A]> { // instantiations of A are {1, 6, 11, ... 5*P+1}
    struct.field @out: !felt.type {llzk.pub}
    struct.field @sum: !felt.type
>>>>>>> f32e0f2f

    function.def @compute(%inp: !array.type<@A x !felt.type>) -> !struct.type<@GetSum<[@A]>> {
      %self = struct.new : !struct.type<@GetSum<[@A]>>
      //
      %0 = felt.const 0
      %lb = arith.constant 0 : index
      %ub = poly.read_const @A : index
      %step = arith.constant 1 : index
      %sum = scf.for %i = %lb to %ub step %step
          iter_args(%cur_sum = %0) -> !felt.type {
<<<<<<< HEAD
        %next = array.read %inp[%i] : !array.type<@A x !Signal>, !Signal
        %next_unwrap = struct.readm %next[@reg] : !Signal, !felt.type
        %new_sum = felt.add %cur_sum, %next_unwrap
        scf.yield %new_sum : !felt.type
      }
      struct.writem %self[@sum] = %sum : !struct.type<@GetSum<[@A]>>, !felt.type
      %out = function.call @Signal::@compute(%sum) : (!felt.type) -> !Signal
      struct.writem %self[@out] = %out : !struct.type<@GetSum<[@A]>>, !Signal
      function.return %self: !struct.type<@GetSum<[@A]>>
    }

    function.def @constrain(%self: !struct.type<@GetSum<[@A]>>, %inp: !array.type<@A x !Signal>) {
      %sum = struct.readm %self[@sum] : !struct.type<@GetSum<[@A]>>, !felt.type
      %out = struct.readm %self[@out] : !struct.type<@GetSum<[@A]>>, !Signal
      %out_unwrap = struct.readm %out[@reg] : !Signal, !felt.type
      constrain.eq %out_unwrap, %sum : !felt.type
=======
        %next = array.read %inp[%i] : !array.type<@A x !felt.type>, !felt.type
        %new_sum = felt.add %cur_sum, %next
        scf.yield %new_sum : !felt.type
      }
      struct.writef %self[@sum] = %sum : !struct.type<@GetSum<[@A]>>, !felt.type
      struct.writef %self[@out] = %sum : !struct.type<@GetSum<[@A]>>, !felt.type
      function.return %self: !struct.type<@GetSum<[@A]>>
    }

    function.def @constrain(%self: !struct.type<@GetSum<[@A]>>, %inp: !array.type<@A x !felt.type>) {
      %sum = struct.readf %self[@sum] : !struct.type<@GetSum<[@A]>>, !felt.type
      %out = struct.readf %self[@out] : !struct.type<@GetSum<[@A]>>, !felt.type
      constrain.eq %out, %sum : !felt.type
>>>>>>> f32e0f2f
      function.return
    }
  }

  // This struct is needed because LLZK doesn't allow array type as an element and the
  // type !array.type<@P,#IdxToLen x !felt.type> is not valid because it's not rectangular
  // and can't be created via `array.new` outside the loop where the loop induction
  // variable does not yet exist.
  struct.def @VarArray<[@N, @T]> {
    struct.member @val: !array.type<@N x !poly.tvar<@T>>

    function.def @compute(%inp: !array.type<@N x !poly.tvar<@T>>) -> !struct.type<@VarArray<[@N, @T]>> {
      %self = struct.new : !struct.type<@VarArray<[@N, @T]>>
      struct.writem %self[@val] = %inp : !struct.type<@VarArray<[@N, @T]>>, !array.type<@N x !poly.tvar<@T>>
      function.return %self : !struct.type<@VarArray<[@N, @T]>>
    }

    function.def @constrain(%self: !struct.type<@VarArray<[@N, @T]>>, %inp: !array.type<@N x !poly.tvar<@T>>) {
      function.return
    }
  }

  struct.def @ComputeValue<[@P]> {
<<<<<<< HEAD
    struct.member @ret: !array.type<@P x !Signal> {llzk.pub}
    struct.member @ws: !array.type<@P x !struct.type<@GetSum<[#IdxToLen]>>>
    struct.member @arrs: !array.type<@P x !IdxToLenSigArray>
=======
    struct.field @ret: !array.type<@P x !felt.type> {llzk.pub}
    struct.field @ws: !array.type<@P x !struct.type<@GetSum<[#IdxToLen]>>>
    struct.field @arrs: !array.type<@P x !IdxToLenSigArray>
>>>>>>> f32e0f2f

    function.def @compute(%inp: !array.type<@P x !felt.type>) -> !struct.type<@ComputeValue<[@P]>> {
      %self = struct.new : !struct.type<@ComputeValue<[@P]>>
      //
      %lb = arith.constant 0 : index
      %ub = poly.read_const @P : index
      %step = arith.constant 1 : index
      // for(i = 0; i < @P; i++) {
      //   len := 5*i+1;
      //   arr := array.new {len = 5*i+1};
      //   for(k = 0; k < len; k++) {
      //     arr[k] = inp[i] * k;
      //   }
      //   ws[i] := GetSum::compute(arr);
      //   arrs[i] := arr;
      // }
      %temp_ws = array.new : !array.type<@P x !struct.type<@GetSum<[#IdxToLen]>>>
      %temp_arrs = array.new : !array.type<@P x !IdxToLenSigArray>
      scf.for %i = %lb to %ub step %step {
        %inpi = array.read %inp[%i] : !array.type<@P x !felt.type>, !felt.type
        //
<<<<<<< HEAD
        %arr = array.new{(%i)} : !array.type<#IdxToLen x !Signal> // lengths are {1, 6, 11, ... 5*P+1}
        %inpi_unwrap = struct.readm %inpi[@reg] : !Signal, !felt.type
=======
        %arr = array.new{(%i)} : !array.type<#IdxToLen x !felt.type> // lengths are {1, 6, 11, ... 5*P+1}
>>>>>>> f32e0f2f
        %len = poly.applymap(%i) #IdxToLen
        scf.for %k = %lb to %len step %step {
          %t0 = cast.tofelt %k : index
          %t1 = felt.mul %inpi, %t0
          array.write %arr[%k] = %t1 : !array.type<#IdxToLen x !felt.type>, !felt.type
        }
        %wsi = function.call @GetSum::@compute(%arr){(%i)} : (!array.type<#IdxToLen x !felt.type>) -> !struct.type<@GetSum<[#IdxToLen]>>
        array.write %temp_ws[%i] = %wsi : !array.type<@P x !struct.type<@GetSum<[#IdxToLen]>>>, !struct.type<@GetSum<[#IdxToLen]>>
        %arr_wrap = function.call @VarArray::@compute(%arr){(%i)} : (!array.type<#IdxToLen x !felt.type>) -> !IdxToLenSigArray
        array.write %temp_arrs[%i] = %arr_wrap : !array.type<@P x !IdxToLenSigArray>, !IdxToLenSigArray
      }
      struct.writem %self[@ws] = %temp_ws : !struct.type<@ComputeValue<[@P]>>, !array.type<@P x !struct.type<@GetSum<[#IdxToLen]>>>
      struct.writem %self[@arrs] = %temp_arrs : !struct.type<@ComputeValue<[@P]>>, !array.type<@P x !IdxToLenSigArray>
      // for(j = 0; j < @P; j++) {
	    //   ret[j] := ws[j].out;
      // }
      %temp_ret = array.new : !array.type<@P x !felt.type>
      scf.for %j = %lb to %ub step %step {
        %wsj = array.read %temp_ws[%j] : !array.type<@P x !struct.type<@GetSum<[#IdxToLen]>>>, !struct.type<@GetSum<[#IdxToLen]>>
<<<<<<< HEAD
        %wsjout = struct.readm %wsj[@out] : !struct.type<@GetSum<[#IdxToLen]>>, !Signal
        array.write %temp_ret[%j] = %wsjout : !array.type<@P x !Signal>, !Signal
      }
      struct.writem %self[@ret] = %temp_ret : !struct.type<@ComputeValue<[@P]>>, !array.type<@P x !Signal>
=======
        %wsjout = struct.readf %wsj[@out] : !struct.type<@GetSum<[#IdxToLen]>>, !felt.type
        array.write %temp_ret[%j] = %wsjout : !array.type<@P x !felt.type>, !felt.type
      }
      struct.writef %self[@ret] = %temp_ret : !struct.type<@ComputeValue<[@P]>>, !array.type<@P x !felt.type>
>>>>>>> f32e0f2f
      //
      function.return %self: !struct.type<@ComputeValue<[@P]>>
    }

    function.def @constrain(%self: !struct.type<@ComputeValue<[@P]>>, %inp: !array.type<@P x !felt.type>) {
      %lb = arith.constant 0 : index
      %ub = poly.read_const @P : index
      %step = arith.constant 1 : index
      // for(i = 0; i < @P; i++) {
      //   ws[i].constrain(arrs[i]);
      // }
      %temp_ws = struct.readm %self[@ws] : !struct.type<@ComputeValue<[@P]>>, !array.type<@P x !struct.type<@GetSum<[#IdxToLen]>>>
      %temp_arrs = struct.readm %self[@arrs] : !struct.type<@ComputeValue<[@P]>>, !array.type<@P x !IdxToLenSigArray>
      scf.for %i = %lb to %ub step %step {
        %wsi = array.read %temp_ws[%i] : !array.type<@P x !struct.type<@GetSum<[#IdxToLen]>>>, !struct.type<@GetSum<[#IdxToLen]>>
        %inpi = array.read %inp[%i] : !array.type<@P x !felt.type>, !felt.type
        %arr_wrap = array.read %temp_arrs[%i] : !array.type<@P x !IdxToLenSigArray>, !IdxToLenSigArray
<<<<<<< HEAD
        %arr = struct.readm %arr_wrap[@val] : !IdxToLenSigArray, !array.type<#IdxToLen x !Signal>
        function.call @GetSum::@constrain(%wsi, %arr) : (!struct.type<@GetSum<[#IdxToLen]>>, !array.type<#IdxToLen x !Signal>) -> ()
=======
        %arr = struct.readf %arr_wrap[@val] : !IdxToLenSigArray, !array.type<#IdxToLen x !felt.type>
        function.call @GetSum::@constrain(%wsi, %arr) : (!struct.type<@GetSum<[#IdxToLen]>>, !array.type<#IdxToLen x !felt.type>) -> ()
>>>>>>> f32e0f2f
      }
      // for(j = 0; j < @P; j++) {
      //   emit ret[j] = ws[j].out;
      // }
<<<<<<< HEAD
      %temp_ret = struct.readm %self[@ret] : !struct.type<@ComputeValue<[@P]>>, !array.type<@P x !Signal>
      scf.for %j = %lb to %ub step %step {
        %retj = array.read %temp_ret[%j] : !array.type<@P x !Signal>, !Signal
        %retj_unwrap = struct.readm %retj[@reg] : !Signal, !felt.type
        %wsj = array.read %temp_ws[%j] : !array.type<@P x !struct.type<@GetSum<[#IdxToLen]>>>, !struct.type<@GetSum<[#IdxToLen]>>
        %wsjout = struct.readm %wsj[@out] : !struct.type<@GetSum<[#IdxToLen]>>, !Signal
        %wsjout_unwrap = struct.readm %wsjout[@reg] : !Signal, !felt.type
        constrain.eq %retj_unwrap, %wsjout_unwrap : !felt.type
=======
      %temp_ret = struct.readf %self[@ret] : !struct.type<@ComputeValue<[@P]>>, !array.type<@P x !felt.type>
      scf.for %j = %lb to %ub step %step {
        %retj = array.read %temp_ret[%j] : !array.type<@P x !felt.type>, !felt.type
        %wsj = array.read %temp_ws[%j] : !array.type<@P x !struct.type<@GetSum<[#IdxToLen]>>>, !struct.type<@GetSum<[#IdxToLen]>>
        %wsjout = struct.readf %wsj[@out] : !struct.type<@GetSum<[#IdxToLen]>>, !felt.type
        constrain.eq %retj, %wsjout : !felt.type
>>>>>>> f32e0f2f
      }

      function.return
    }
  }

  struct.def @Main {
    struct.member @sub: !struct.type<@ComputeValue<[3]>>

    function.def @compute(%input: !array.type<3 x !felt.type> {llzk.pub}) -> !struct.type<@Main> {
      %self = struct.new : !struct.type<@Main>
<<<<<<< HEAD
      %sub = function.call @ComputeValue::@compute(%input) : (!array.type<3 x !Signal>) -> !struct.type<@ComputeValue<[3]>>
      struct.writem %self[@sub] = %sub : !struct.type<@Main>, !struct.type<@ComputeValue<[3]>>
      function.return %self: !struct.type<@Main>
    }

    function.def @constrain(%self: !struct.type<@Main>, %input: !array.type<3 x !Signal> {llzk.pub}) {
      %sub = struct.readm %self[@sub] : !struct.type<@Main>, !struct.type<@ComputeValue<[3]>>
      function.call @ComputeValue::@constrain(%sub, %input) : (!struct.type<@ComputeValue<[3]>>, !array.type<3 x !Signal>) -> ()
=======
      %sub = function.call @ComputeValue::@compute(%input) : (!array.type<3 x !felt.type>) -> !struct.type<@ComputeValue<[3]>>
      struct.writef %self[@sub] = %sub : !struct.type<@Main>, !struct.type<@ComputeValue<[3]>>
      function.return %self: !struct.type<@Main>
    }

    function.def @constrain(%self: !struct.type<@Main>, %input: !array.type<3 x !felt.type> {llzk.pub}) {
      %sub = struct.readf %self[@sub] : !struct.type<@Main>, !struct.type<@ComputeValue<[3]>>
      function.call @ComputeValue::@constrain(%sub, %input) : (!struct.type<@ComputeValue<[3]>>, !array.type<3 x !felt.type>) -> ()
>>>>>>> f32e0f2f
      function.return
    }
  }
}

// CHECK: #[[$M0:[0-9a-zA-Z_\.]+]] = affine_map<(d0) -> (d0 * 5 + 1)>
//
<<<<<<< HEAD
// CHECK-LABEL: struct.def @Signal {
// CHECK-NEXT:    struct.member @reg : !felt.type {llzk.pub}
// CHECK-NEXT:    function.def @compute(%[[V_0:[0-9a-zA-Z_\.]+]]: !felt.type) -> !struct.type<@Signal> attributes {function.allow_witness} {
// CHECK-NEXT:      %[[V_1:[0-9a-zA-Z_\.]+]] = struct.new : <@Signal>
// CHECK-NEXT:      struct.writem %[[V_1]][@reg] = %[[V_0]] : <@Signal>, !felt.type
// CHECK-NEXT:      function.return %[[V_1]] : !struct.type<@Signal>
// CHECK-NEXT:    }
// CHECK-NEXT:    function.def @constrain(%[[V_2:[0-9a-zA-Z_\.]+]]: !struct.type<@Signal>, %[[V_3:[0-9a-zA-Z_\.]+]]: !felt.type) attributes {function.allow_constraint} {
// CHECK-NEXT:      function.return
// CHECK-NEXT:    }
// CHECK-NEXT:  }
//
// CHECK-LABEL: struct.def @GetSum<[@A]> {
// CHECK-NEXT:    struct.member @out : !struct.type<@Signal> {llzk.pub}
// CHECK-NEXT:    struct.member @sum : !felt.type
// CHECK-NEXT:    function.def @compute(%[[V_0:[0-9a-zA-Z_\.]+]]: !array.type<@A x !struct.type<@Signal>>) -> !struct.type<@GetSum<[@A]>> attributes {function.allow_witness} {
=======
// CHECK-LABEL: struct.def @GetSum<[@A]> {
// CHECK-NEXT:    struct.field @out : !felt.type {llzk.pub}
// CHECK-NEXT:    struct.field @sum : !felt.type
// CHECK-NEXT:    function.def @compute(%[[V_0:[0-9a-zA-Z_\.]+]]: !array.type<@A x !felt.type>) -> !struct.type<@GetSum<[@A]>> attributes {function.allow_witness} {
>>>>>>> f32e0f2f
// CHECK-NEXT:      %[[V_1:[0-9a-zA-Z_\.]+]] = struct.new : <@GetSum<[@A]>>
// CHECK-NEXT:      %[[V_2:[0-9a-zA-Z_\.]+]] = felt.const 0
// CHECK-NEXT:      %[[V_3:[0-9a-zA-Z_\.]+]] = arith.constant 0 : index
// CHECK-NEXT:      %[[V_4:[0-9a-zA-Z_\.]+]] = poly.read_const @A : index
// CHECK-NEXT:      %[[V_5:[0-9a-zA-Z_\.]+]] = arith.constant 1 : index
// CHECK-NEXT:      %[[V_6:[0-9a-zA-Z_\.]+]] = scf.for %[[V_7:[0-9a-zA-Z_\.]+]] = %[[V_3]] to %[[V_4]] step %[[V_5]] iter_args(%[[V_8:[0-9a-zA-Z_\.]+]] = %[[V_2]]) -> (!felt.type) {
<<<<<<< HEAD
// CHECK-NEXT:        %[[V_9:[0-9a-zA-Z_\.]+]] = array.read %[[V_0]]{{\[}}%[[V_7]]] : <@A x !struct.type<@Signal>>, !struct.type<@Signal>
// CHECK-NEXT:        %[[V_10:[0-9a-zA-Z_\.]+]] = struct.readm %[[V_9]][@reg] : <@Signal>, !felt.type
// CHECK-NEXT:        %[[V_11:[0-9a-zA-Z_\.]+]] = felt.add %[[V_8]], %[[V_10]] : !felt.type, !felt.type
// CHECK-NEXT:        scf.yield %[[V_11]] : !felt.type
// CHECK-NEXT:      }
// CHECK-NEXT:      struct.writem %[[V_1]][@sum] = %[[V_6]] : <@GetSum<[@A]>>, !felt.type
// CHECK-NEXT:      %[[V_12:[0-9a-zA-Z_\.]+]] = function.call @Signal::@compute(%[[V_6]]) : (!felt.type) -> !struct.type<@Signal>
// CHECK-NEXT:      struct.writem %[[V_1]][@out] = %[[V_12]] : <@GetSum<[@A]>>, !struct.type<@Signal>
// CHECK-NEXT:      function.return %[[V_1]] : !struct.type<@GetSum<[@A]>>
// CHECK-NEXT:    }
// CHECK-NEXT:    function.def @constrain(%[[V_13:[0-9a-zA-Z_\.]+]]: !struct.type<@GetSum<[@A]>>, %[[V_14:[0-9a-zA-Z_\.]+]]: !array.type<@A x !struct.type<@Signal>>) attributes {function.allow_constraint} {
// CHECK-NEXT:      %[[V_15:[0-9a-zA-Z_\.]+]] = struct.readm %[[V_13]][@sum] : <@GetSum<[@A]>>, !felt.type
// CHECK-NEXT:      %[[V_16:[0-9a-zA-Z_\.]+]] = struct.readm %[[V_13]][@out] : <@GetSum<[@A]>>, !struct.type<@Signal>
// CHECK-NEXT:      %[[V_17:[0-9a-zA-Z_\.]+]] = struct.readm %[[V_16]][@reg] : <@Signal>, !felt.type
// CHECK-NEXT:      constrain.eq %[[V_17]], %[[V_15]] : !felt.type, !felt.type
=======
// CHECK-NEXT:        %[[V_9:[0-9a-zA-Z_\.]+]] = array.read %[[V_0]]{{\[}}%[[V_7]]] : <@A x !felt.type>, !felt.type
// CHECK-NEXT:        %[[V_11:[0-9a-zA-Z_\.]+]] = felt.add %[[V_8]], %[[V_9]] : !felt.type, !felt.type
// CHECK-NEXT:        scf.yield %[[V_11]] : !felt.type
// CHECK-NEXT:      }
// CHECK-NEXT:      struct.writef %[[V_1]][@sum] = %[[V_6]] : <@GetSum<[@A]>>, !felt.type
// CHECK-NEXT:      struct.writef %[[V_1]][@out] = %[[V_6]] : <@GetSum<[@A]>>, !felt.type
// CHECK-NEXT:      function.return %[[V_1]] : !struct.type<@GetSum<[@A]>>
// CHECK-NEXT:    }
// CHECK-NEXT:    function.def @constrain(%[[V_13:[0-9a-zA-Z_\.]+]]: !struct.type<@GetSum<[@A]>>, %[[V_14:[0-9a-zA-Z_\.]+]]: !array.type<@A x !felt.type>) attributes {function.allow_constraint} {
// CHECK-NEXT:      %[[V_15:[0-9a-zA-Z_\.]+]] = struct.readf %[[V_13]][@sum] : <@GetSum<[@A]>>, !felt.type
// CHECK-NEXT:      %[[V_16:[0-9a-zA-Z_\.]+]] = struct.readf %[[V_13]][@out] : <@GetSum<[@A]>>, !felt.type
// CHECK-NEXT:      constrain.eq %[[V_16]], %[[V_15]] : !felt.type, !felt.type
>>>>>>> f32e0f2f
// CHECK-NEXT:      function.return
// CHECK-NEXT:    }
// CHECK-NEXT:  }
//
// CHECK-LABEL: struct.def @VarArray<[@N, @T]> {
// CHECK-NEXT:    struct.member @val : !array.type<@N x !poly.tvar<@T>>
// CHECK-NEXT:    function.def @compute(%[[V_0:[0-9a-zA-Z_\.]+]]: !array.type<@N x !poly.tvar<@T>>) -> !struct.type<@VarArray<[@N, @T]>> attributes {function.allow_witness} {
// CHECK-NEXT:      %[[V_1:[0-9a-zA-Z_\.]+]] = struct.new : <@VarArray<[@N, @T]>>
// CHECK-NEXT:      struct.writem %[[V_1]][@val] = %[[V_0]] : <@VarArray<[@N, @T]>>, !array.type<@N x !poly.tvar<@T>>
// CHECK-NEXT:      function.return %[[V_1]] : !struct.type<@VarArray<[@N, @T]>>
// CHECK-NEXT:    }
// CHECK-NEXT:    function.def @constrain(%[[V_2:[0-9a-zA-Z_\.]+]]: !struct.type<@VarArray<[@N, @T]>>, %[[V_3:[0-9a-zA-Z_\.]+]]: !array.type<@N x !poly.tvar<@T>>) attributes {function.allow_constraint} {
// CHECK-NEXT:      function.return
// CHECK-NEXT:    }
// CHECK-NEXT:  }
//
// CHECK-LABEL: struct.def @ComputeValue<[@P]> {
<<<<<<< HEAD
// CHECK-NEXT:    struct.member @ret : !array.type<@P x !struct.type<@Signal>> {llzk.pub}
// CHECK-NEXT:    struct.member @ws : !array.type<@P x !struct.type<@GetSum<[#[[$M0]]]>>>
// CHECK-NEXT:    struct.member @arrs : !array.type<@P x !struct.type<@VarArray<[#[[$M0]], !struct.type<@Signal>]>>>
// CHECK-NEXT:    function.def @compute(%[[V_0:[0-9a-zA-Z_\.]+]]: !array.type<@P x !struct.type<@Signal>>) -> !struct.type<@ComputeValue<[@P]>> attributes {function.allow_witness} {
=======
// CHECK-NEXT:    struct.field @ret : !array.type<@P x !felt.type> {llzk.pub}
// CHECK-NEXT:    struct.field @ws : !array.type<@P x !struct.type<@GetSum<[#[[$M0]]]>>>
// CHECK-NEXT:    struct.field @arrs : !array.type<@P x !struct.type<@VarArray<[#[[$M0]], !felt.type]>>>
// CHECK-NEXT:    function.def @compute(%[[V_0:[0-9a-zA-Z_\.]+]]: !array.type<@P x !felt.type>) -> !struct.type<@ComputeValue<[@P]>> attributes {function.allow_witness} {
>>>>>>> f32e0f2f
// CHECK-NEXT:      %[[V_1:[0-9a-zA-Z_\.]+]] = struct.new : <@ComputeValue<[@P]>>
// CHECK-NEXT:      %[[V_2:[0-9a-zA-Z_\.]+]] = arith.constant 0 : index
// CHECK-NEXT:      %[[V_3:[0-9a-zA-Z_\.]+]] = poly.read_const @P : index
// CHECK-NEXT:      %[[V_4:[0-9a-zA-Z_\.]+]] = arith.constant 1 : index
// CHECK-NEXT:      %[[V_5:[0-9a-zA-Z_\.]+]] = array.new  : <@P x !struct.type<@GetSum<[#[[$M0]]]>>>
// CHECK-NEXT:      %[[V_6:[0-9a-zA-Z_\.]+]] = array.new  : <@P x !struct.type<@VarArray<[#[[$M0]], !felt.type]>>>
// CHECK-NEXT:      scf.for %[[V_7:[0-9a-zA-Z_\.]+]] = %[[V_2]] to %[[V_3]] step %[[V_4]] {
<<<<<<< HEAD
// CHECK-NEXT:        %[[V_8:[0-9a-zA-Z_\.]+]] = array.read %[[V_0]]{{\[}}%[[V_7]]] : <@P x !struct.type<@Signal>>, !struct.type<@Signal>
// CHECK-NEXT:        %[[V_9:[0-9a-zA-Z_\.]+]] = array.new{(%[[V_7]])} : <#[[$M0]] x !struct.type<@Signal>>
// CHECK-NEXT:        %[[V_10:[0-9a-zA-Z_\.]+]] = struct.readm %[[V_8]][@reg] : <@Signal>, !felt.type
=======
// CHECK-NEXT:        %[[V_8:[0-9a-zA-Z_\.]+]] = array.read %[[V_0]]{{\[}}%[[V_7]]] : <@P x !felt.type>, !felt.type
// CHECK-NEXT:        %[[V_9:[0-9a-zA-Z_\.]+]] = array.new{(%[[V_7]])} : <#[[$M0]] x !felt.type>
>>>>>>> f32e0f2f
// CHECK-NEXT:        %[[V_11:[0-9a-zA-Z_\.]+]] = poly.applymap (%[[V_7]]) #[[$M0]]
// CHECK-NEXT:        scf.for %[[V_12:[0-9a-zA-Z_\.]+]] = %[[V_2]] to %[[V_11]] step %[[V_4]] {
// CHECK-NEXT:          %[[V_13:[0-9a-zA-Z_\.]+]] = cast.tofelt %[[V_12]] : index
// CHECK-NEXT:          %[[V_14:[0-9a-zA-Z_\.]+]] = felt.mul %[[V_8]], %[[V_13]] : !felt.type, !felt.type
// CHECK-NEXT:          array.write %[[V_9]]{{\[}}%[[V_12]]] = %[[V_14]] : <#[[$M0]] x !felt.type>, !felt.type
// CHECK-NEXT:        }
// CHECK-NEXT:        %[[V_16:[0-9a-zA-Z_\.]+]] = function.call @GetSum::@compute(%[[V_9]]) {(%[[V_7]])} : (!array.type<#[[$M0]] x !felt.type>) -> !struct.type<@GetSum<[#[[$M0]]]>>
// CHECK-NEXT:        array.write %[[V_5]]{{\[}}%[[V_7]]] = %[[V_16]] : <@P x !struct.type<@GetSum<[#[[$M0]]]>>>, !struct.type<@GetSum<[#[[$M0]]]>>
// CHECK-NEXT:        %[[V_17:[0-9a-zA-Z_\.]+]] = function.call @VarArray::@compute(%[[V_9]]) {(%[[V_7]])} : (!array.type<#[[$M0]] x !felt.type>) -> !struct.type<@VarArray<[#[[$M0]], !felt.type]>>
// CHECK-NEXT:        array.write %[[V_6]]{{\[}}%[[V_7]]] = %[[V_17]] : <@P x !struct.type<@VarArray<[#[[$M0]], !felt.type]>>>, !struct.type<@VarArray<[#[[$M0]], !felt.type]>>
// CHECK-NEXT:      }
<<<<<<< HEAD
// CHECK-NEXT:      struct.writem %[[V_1]][@ws] = %[[V_5]] : <@ComputeValue<[@P]>>, !array.type<@P x !struct.type<@GetSum<[#[[$M0]]]>>>
// CHECK-NEXT:      struct.writem %[[V_1]][@arrs] = %[[V_6]] : <@ComputeValue<[@P]>>, !array.type<@P x !struct.type<@VarArray<[#[[$M0]], !struct.type<@Signal>]>>>
// CHECK-NEXT:      %[[V_18:[0-9a-zA-Z_\.]+]] = array.new  : <@P x !struct.type<@Signal>>
// CHECK-NEXT:      scf.for %[[V_19:[0-9a-zA-Z_\.]+]] = %[[V_2]] to %[[V_3]] step %[[V_4]] {
// CHECK-NEXT:        %[[V_20:[0-9a-zA-Z_\.]+]] = array.read %[[V_5]]{{\[}}%[[V_19]]] : <@P x !struct.type<@GetSum<[#[[$M0]]]>>>, !struct.type<@GetSum<[#[[$M0]]]>>
// CHECK-NEXT:        %[[V_21:[0-9a-zA-Z_\.]+]] = struct.readm %[[V_20]][@out] : <@GetSum<[#[[$M0]]]>>, !struct.type<@Signal>
// CHECK-NEXT:        array.write %[[V_18]]{{\[}}%[[V_19]]] = %[[V_21]] : <@P x !struct.type<@Signal>>, !struct.type<@Signal>
// CHECK-NEXT:      }
// CHECK-NEXT:      struct.writem %[[V_1]][@ret] = %[[V_18]] : <@ComputeValue<[@P]>>, !array.type<@P x !struct.type<@Signal>>
=======
// CHECK-NEXT:      struct.writef %[[V_1]][@ws] = %[[V_5]] : <@ComputeValue<[@P]>>, !array.type<@P x !struct.type<@GetSum<[#[[$M0]]]>>>
// CHECK-NEXT:      struct.writef %[[V_1]][@arrs] = %[[V_6]] : <@ComputeValue<[@P]>>, !array.type<@P x !struct.type<@VarArray<[#[[$M0]], !felt.type]>>>
// CHECK-NEXT:      %[[V_18:[0-9a-zA-Z_\.]+]] = array.new  : <@P x !felt.type>
// CHECK-NEXT:      scf.for %[[V_19:[0-9a-zA-Z_\.]+]] = %[[V_2]] to %[[V_3]] step %[[V_4]] {
// CHECK-NEXT:        %[[V_20:[0-9a-zA-Z_\.]+]] = array.read %[[V_5]]{{\[}}%[[V_19]]] : <@P x !struct.type<@GetSum<[#[[$M0]]]>>>, !struct.type<@GetSum<[#[[$M0]]]>>
// CHECK-NEXT:        %[[V_21:[0-9a-zA-Z_\.]+]] = struct.readf %[[V_20]][@out] : <@GetSum<[#[[$M0]]]>>, !felt.type
// CHECK-NEXT:        array.write %[[V_18]]{{\[}}%[[V_19]]] = %[[V_21]] : <@P x !felt.type>, !felt.type
// CHECK-NEXT:      }
// CHECK-NEXT:      struct.writef %[[V_1]][@ret] = %[[V_18]] : <@ComputeValue<[@P]>>, !array.type<@P x !felt.type>
>>>>>>> f32e0f2f
// CHECK-NEXT:      function.return %[[V_1]] : !struct.type<@ComputeValue<[@P]>>
// CHECK-NEXT:    }
// CHECK-NEXT:    function.def @constrain(%[[V_22:[0-9a-zA-Z_\.]+]]: !struct.type<@ComputeValue<[@P]>>, %[[V_23:[0-9a-zA-Z_\.]+]]: !array.type<@P x !felt.type>) attributes {function.allow_constraint} {
// CHECK-NEXT:      %[[V_24:[0-9a-zA-Z_\.]+]] = arith.constant 0 : index
// CHECK-NEXT:      %[[V_25:[0-9a-zA-Z_\.]+]] = poly.read_const @P : index
// CHECK-NEXT:      %[[V_26:[0-9a-zA-Z_\.]+]] = arith.constant 1 : index
<<<<<<< HEAD
// CHECK-NEXT:      %[[V_27:[0-9a-zA-Z_\.]+]] = struct.readm %[[V_22]][@ws] : <@ComputeValue<[@P]>>, !array.type<@P x !struct.type<@GetSum<[#[[$M0]]]>>>
// CHECK-NEXT:      %[[V_28:[0-9a-zA-Z_\.]+]] = struct.readm %[[V_22]][@arrs] : <@ComputeValue<[@P]>>, !array.type<@P x !struct.type<@VarArray<[#[[$M0]], !struct.type<@Signal>]>>>
// CHECK-NEXT:      scf.for %[[V_29:[0-9a-zA-Z_\.]+]] = %[[V_24]] to %[[V_25]] step %[[V_26]] {
// CHECK-NEXT:        %[[V_30:[0-9a-zA-Z_\.]+]] = array.read %[[V_27]]{{\[}}%[[V_29]]] : <@P x !struct.type<@GetSum<[#[[$M0]]]>>>, !struct.type<@GetSum<[#[[$M0]]]>>
// CHECK-NEXT:        %[[V_31:[0-9a-zA-Z_\.]+]] = array.read %[[V_23]]{{\[}}%[[V_29]]] : <@P x !struct.type<@Signal>>, !struct.type<@Signal>
// CHECK-NEXT:        %[[V_32:[0-9a-zA-Z_\.]+]] = array.read %[[V_28]]{{\[}}%[[V_29]]] : <@P x !struct.type<@VarArray<[#[[$M0]], !struct.type<@Signal>]>>>, !struct.type<@VarArray<[#[[$M0]], !struct.type<@Signal>]>>
// CHECK-NEXT:        %[[V_33:[0-9a-zA-Z_\.]+]] = struct.readm %[[V_32]][@val] : <@VarArray<[#[[$M0]], !struct.type<@Signal>]>>, !array.type<#[[$M0]] x !struct.type<@Signal>>
// CHECK-NEXT:        function.call @GetSum::@constrain(%[[V_30]], %[[V_33]]) : (!struct.type<@GetSum<[#[[$M0]]]>>, !array.type<#[[$M0]] x !struct.type<@Signal>>) -> ()
// CHECK-NEXT:      }
// CHECK-NEXT:      %[[V_34:[0-9a-zA-Z_\.]+]] = struct.readm %[[V_22]][@ret] : <@ComputeValue<[@P]>>, !array.type<@P x !struct.type<@Signal>>
// CHECK-NEXT:      scf.for %[[V_35:[0-9a-zA-Z_\.]+]] = %[[V_24]] to %[[V_25]] step %[[V_26]] {
// CHECK-NEXT:        %[[V_36:[0-9a-zA-Z_\.]+]] = array.read %[[V_34]]{{\[}}%[[V_35]]] : <@P x !struct.type<@Signal>>, !struct.type<@Signal>
// CHECK-NEXT:        %[[V_37:[0-9a-zA-Z_\.]+]] = struct.readm %[[V_36]][@reg] : <@Signal>, !felt.type
// CHECK-NEXT:        %[[V_38:[0-9a-zA-Z_\.]+]] = array.read %[[V_27]]{{\[}}%[[V_35]]] : <@P x !struct.type<@GetSum<[#[[$M0]]]>>>, !struct.type<@GetSum<[#[[$M0]]]>>
// CHECK-NEXT:        %[[V_39:[0-9a-zA-Z_\.]+]] = struct.readm %[[V_38]][@out] : <@GetSum<[#[[$M0]]]>>, !struct.type<@Signal>
// CHECK-NEXT:        %[[V_40:[0-9a-zA-Z_\.]+]] = struct.readm %[[V_39]][@reg] : <@Signal>, !felt.type
// CHECK-NEXT:        constrain.eq %[[V_37]], %[[V_40]] : !felt.type, !felt.type
=======
// CHECK-NEXT:      %[[V_27:[0-9a-zA-Z_\.]+]] = struct.readf %[[V_22]][@ws] : <@ComputeValue<[@P]>>, !array.type<@P x !struct.type<@GetSum<[#[[$M0]]]>>>
// CHECK-NEXT:      %[[V_28:[0-9a-zA-Z_\.]+]] = struct.readf %[[V_22]][@arrs] : <@ComputeValue<[@P]>>, !array.type<@P x !struct.type<@VarArray<[#[[$M0]], !felt.type]>>>
// CHECK-NEXT:      scf.for %[[V_29:[0-9a-zA-Z_\.]+]] = %[[V_24]] to %[[V_25]] step %[[V_26]] {
// CHECK-NEXT:        %[[V_30:[0-9a-zA-Z_\.]+]] = array.read %[[V_27]]{{\[}}%[[V_29]]] : <@P x !struct.type<@GetSum<[#[[$M0]]]>>>, !struct.type<@GetSum<[#[[$M0]]]>>
// CHECK-NEXT:        %[[V_31:[0-9a-zA-Z_\.]+]] = array.read %[[V_23]]{{\[}}%[[V_29]]] : <@P x !felt.type>, !felt.type
// CHECK-NEXT:        %[[V_32:[0-9a-zA-Z_\.]+]] = array.read %[[V_28]]{{\[}}%[[V_29]]] : <@P x !struct.type<@VarArray<[#[[$M0]], !felt.type]>>>, !struct.type<@VarArray<[#[[$M0]], !felt.type]>>
// CHECK-NEXT:        %[[V_33:[0-9a-zA-Z_\.]+]] = struct.readf %[[V_32]][@val] : <@VarArray<[#[[$M0]], !felt.type]>>, !array.type<#[[$M0]] x !felt.type>
// CHECK-NEXT:        function.call @GetSum::@constrain(%[[V_30]], %[[V_33]]) : (!struct.type<@GetSum<[#[[$M0]]]>>, !array.type<#[[$M0]] x !felt.type>) -> ()
// CHECK-NEXT:      }
// CHECK-NEXT:      %[[V_34:[0-9a-zA-Z_\.]+]] = struct.readf %[[V_22]][@ret] : <@ComputeValue<[@P]>>, !array.type<@P x !felt.type>
// CHECK-NEXT:      scf.for %[[V_35:[0-9a-zA-Z_\.]+]] = %[[V_24]] to %[[V_25]] step %[[V_26]] {
// CHECK-NEXT:        %[[V_36:[0-9a-zA-Z_\.]+]] = array.read %[[V_34]]{{\[}}%[[V_35]]] : <@P x !felt.type>, !felt.type
// CHECK-NEXT:        %[[V_38:[0-9a-zA-Z_\.]+]] = array.read %[[V_27]]{{\[}}%[[V_35]]] : <@P x !struct.type<@GetSum<[#[[$M0]]]>>>, !struct.type<@GetSum<[#[[$M0]]]>>
// CHECK-NEXT:        %[[V_39:[0-9a-zA-Z_\.]+]] = struct.readf %[[V_38]][@out] : <@GetSum<[#[[$M0]]]>>, !felt.type
// CHECK-NEXT:        constrain.eq %[[V_36]], %[[V_39]] : !felt.type, !felt.type
>>>>>>> f32e0f2f
// CHECK-NEXT:      }
// CHECK-NEXT:      function.return
// CHECK-NEXT:    }
// CHECK-NEXT:  }
//
// CHECK-LABEL: struct.def @Main {
<<<<<<< HEAD
// CHECK-NEXT:    struct.member @sub : !struct.type<@ComputeValue<[3]>>
// CHECK-NEXT:    function.def @compute(%[[V_0:[0-9a-zA-Z_\.]+]]: !array.type<3 x !struct.type<@Signal>> {llzk.pub}) -> !struct.type<@Main> attributes {function.allow_witness} {
// CHECK-NEXT:      %[[V_1:[0-9a-zA-Z_\.]+]] = struct.new : <@Main>
// CHECK-NEXT:      %[[V_2:[0-9a-zA-Z_\.]+]] = function.call @ComputeValue::@compute(%[[V_0]]) : (!array.type<3 x !struct.type<@Signal>>) -> !struct.type<@ComputeValue<[3]>>
// CHECK-NEXT:      struct.writem %[[V_1]][@sub] = %[[V_2]] : <@Main>, !struct.type<@ComputeValue<[3]>>
// CHECK-NEXT:      function.return %[[V_1]] : !struct.type<@Main>
// CHECK-NEXT:    }
// CHECK-NEXT:    function.def @constrain(%[[V_3:[0-9a-zA-Z_\.]+]]: !struct.type<@Main>, %[[V_4:[0-9a-zA-Z_\.]+]]: !array.type<3 x !struct.type<@Signal>> {llzk.pub}) attributes {function.allow_constraint} {
// CHECK-NEXT:      %[[V_5:[0-9a-zA-Z_\.]+]] = struct.readm %[[V_3]][@sub] : <@Main>, !struct.type<@ComputeValue<[3]>>
// CHECK-NEXT:      function.call @ComputeValue::@constrain(%[[V_5]], %[[V_4]]) : (!struct.type<@ComputeValue<[3]>>, !array.type<3 x !struct.type<@Signal>>) -> ()
=======
// CHECK-NEXT:    struct.field @sub : !struct.type<@ComputeValue<[3]>>
// CHECK-NEXT:    function.def @compute(%[[V_0:[0-9a-zA-Z_\.]+]]: !array.type<3 x !felt.type> {llzk.pub}) -> !struct.type<@Main> attributes {function.allow_witness} {
// CHECK-NEXT:      %[[V_1:[0-9a-zA-Z_\.]+]] = struct.new : <@Main>
// CHECK-NEXT:      %[[V_2:[0-9a-zA-Z_\.]+]] = function.call @ComputeValue::@compute(%[[V_0]]) : (!array.type<3 x !felt.type>) -> !struct.type<@ComputeValue<[3]>>
// CHECK-NEXT:      struct.writef %[[V_1]][@sub] = %[[V_2]] : <@Main>, !struct.type<@ComputeValue<[3]>>
// CHECK-NEXT:      function.return %[[V_1]] : !struct.type<@Main>
// CHECK-NEXT:    }
// CHECK-NEXT:    function.def @constrain(%[[V_3:[0-9a-zA-Z_\.]+]]: !struct.type<@Main>, %[[V_4:[0-9a-zA-Z_\.]+]]: !array.type<3 x !felt.type> {llzk.pub}) attributes {function.allow_constraint} {
// CHECK-NEXT:      %[[V_5:[0-9a-zA-Z_\.]+]] = struct.readf %[[V_3]][@sub] : <@Main>, !struct.type<@ComputeValue<[3]>>
// CHECK-NEXT:      function.call @ComputeValue::@constrain(%[[V_5]], %[[V_4]]) : (!struct.type<@ComputeValue<[3]>>, !array.type<3 x !felt.type>) -> ()
>>>>>>> f32e0f2f
// CHECK-NEXT:      function.return
// CHECK-NEXT:    }
// CHECK-NEXT:  }<|MERGE_RESOLUTION|>--- conflicted
+++ resolved
@@ -36,30 +36,9 @@
 !IdxToLenSigArray = !struct.type<@VarArray<[#IdxToLen, !felt.type]>>
 
 module attributes {veridise.lang = "llzk"} {
-<<<<<<< HEAD
-  // pre-defined
-  struct.def @Signal {
-    struct.member @reg : !felt.type {llzk.pub}
-
-    function.def @compute(%v: !felt.type) -> !struct.type<@Signal> {
-      %self = struct.new : !struct.type<@Signal>
-      struct.writem %self[@reg] = %v : !struct.type<@Signal>, !felt.type
-      function.return %self : !struct.type<@Signal>
-    }
-
-    function.def @constrain(%self: !struct.type<@Signal>, %v: !felt.type) {
-      function.return
-    }
-  }
-
   struct.def @GetSum<[@A]> { // instantiations of A are {1, 6, 11, ... 5*P+1}
-    struct.member @out: !Signal {llzk.pub}
+    struct.member @out: !felt.type {llzk.pub}
     struct.member @sum: !felt.type
-=======
-  struct.def @GetSum<[@A]> { // instantiations of A are {1, 6, 11, ... 5*P+1}
-    struct.field @out: !felt.type {llzk.pub}
-    struct.field @sum: !felt.type
->>>>>>> f32e0f2f
 
     function.def @compute(%inp: !array.type<@A x !felt.type>) -> !struct.type<@GetSum<[@A]>> {
       %self = struct.new : !struct.type<@GetSum<[@A]>>
@@ -70,38 +49,19 @@
       %step = arith.constant 1 : index
       %sum = scf.for %i = %lb to %ub step %step
           iter_args(%cur_sum = %0) -> !felt.type {
-<<<<<<< HEAD
-        %next = array.read %inp[%i] : !array.type<@A x !Signal>, !Signal
-        %next_unwrap = struct.readm %next[@reg] : !Signal, !felt.type
-        %new_sum = felt.add %cur_sum, %next_unwrap
-        scf.yield %new_sum : !felt.type
-      }
-      struct.writem %self[@sum] = %sum : !struct.type<@GetSum<[@A]>>, !felt.type
-      %out = function.call @Signal::@compute(%sum) : (!felt.type) -> !Signal
-      struct.writem %self[@out] = %out : !struct.type<@GetSum<[@A]>>, !Signal
-      function.return %self: !struct.type<@GetSum<[@A]>>
-    }
-
-    function.def @constrain(%self: !struct.type<@GetSum<[@A]>>, %inp: !array.type<@A x !Signal>) {
-      %sum = struct.readm %self[@sum] : !struct.type<@GetSum<[@A]>>, !felt.type
-      %out = struct.readm %self[@out] : !struct.type<@GetSum<[@A]>>, !Signal
-      %out_unwrap = struct.readm %out[@reg] : !Signal, !felt.type
-      constrain.eq %out_unwrap, %sum : !felt.type
-=======
         %next = array.read %inp[%i] : !array.type<@A x !felt.type>, !felt.type
         %new_sum = felt.add %cur_sum, %next
         scf.yield %new_sum : !felt.type
       }
-      struct.writef %self[@sum] = %sum : !struct.type<@GetSum<[@A]>>, !felt.type
-      struct.writef %self[@out] = %sum : !struct.type<@GetSum<[@A]>>, !felt.type
+      struct.writem %self[@sum] = %sum : !struct.type<@GetSum<[@A]>>, !felt.type
+      struct.writem %self[@out] = %sum : !struct.type<@GetSum<[@A]>>, !felt.type
       function.return %self: !struct.type<@GetSum<[@A]>>
     }
 
     function.def @constrain(%self: !struct.type<@GetSum<[@A]>>, %inp: !array.type<@A x !felt.type>) {
-      %sum = struct.readf %self[@sum] : !struct.type<@GetSum<[@A]>>, !felt.type
-      %out = struct.readf %self[@out] : !struct.type<@GetSum<[@A]>>, !felt.type
+      %sum = struct.readm %self[@sum] : !struct.type<@GetSum<[@A]>>, !felt.type
+      %out = struct.readm %self[@out] : !struct.type<@GetSum<[@A]>>, !felt.type
       constrain.eq %out, %sum : !felt.type
->>>>>>> f32e0f2f
       function.return
     }
   }
@@ -125,15 +85,9 @@
   }
 
   struct.def @ComputeValue<[@P]> {
-<<<<<<< HEAD
-    struct.member @ret: !array.type<@P x !Signal> {llzk.pub}
+    struct.member @ret: !array.type<@P x !felt.type> {llzk.pub}
     struct.member @ws: !array.type<@P x !struct.type<@GetSum<[#IdxToLen]>>>
     struct.member @arrs: !array.type<@P x !IdxToLenSigArray>
-=======
-    struct.field @ret: !array.type<@P x !felt.type> {llzk.pub}
-    struct.field @ws: !array.type<@P x !struct.type<@GetSum<[#IdxToLen]>>>
-    struct.field @arrs: !array.type<@P x !IdxToLenSigArray>
->>>>>>> f32e0f2f
 
     function.def @compute(%inp: !array.type<@P x !felt.type>) -> !struct.type<@ComputeValue<[@P]>> {
       %self = struct.new : !struct.type<@ComputeValue<[@P]>>
@@ -155,12 +109,7 @@
       scf.for %i = %lb to %ub step %step {
         %inpi = array.read %inp[%i] : !array.type<@P x !felt.type>, !felt.type
         //
-<<<<<<< HEAD
-        %arr = array.new{(%i)} : !array.type<#IdxToLen x !Signal> // lengths are {1, 6, 11, ... 5*P+1}
-        %inpi_unwrap = struct.readm %inpi[@reg] : !Signal, !felt.type
-=======
         %arr = array.new{(%i)} : !array.type<#IdxToLen x !felt.type> // lengths are {1, 6, 11, ... 5*P+1}
->>>>>>> f32e0f2f
         %len = poly.applymap(%i) #IdxToLen
         scf.for %k = %lb to %len step %step {
           %t0 = cast.tofelt %k : index
@@ -180,17 +129,10 @@
       %temp_ret = array.new : !array.type<@P x !felt.type>
       scf.for %j = %lb to %ub step %step {
         %wsj = array.read %temp_ws[%j] : !array.type<@P x !struct.type<@GetSum<[#IdxToLen]>>>, !struct.type<@GetSum<[#IdxToLen]>>
-<<<<<<< HEAD
-        %wsjout = struct.readm %wsj[@out] : !struct.type<@GetSum<[#IdxToLen]>>, !Signal
-        array.write %temp_ret[%j] = %wsjout : !array.type<@P x !Signal>, !Signal
-      }
-      struct.writem %self[@ret] = %temp_ret : !struct.type<@ComputeValue<[@P]>>, !array.type<@P x !Signal>
-=======
-        %wsjout = struct.readf %wsj[@out] : !struct.type<@GetSum<[#IdxToLen]>>, !felt.type
+        %wsjout = struct.readm %wsj[@out] : !struct.type<@GetSum<[#IdxToLen]>>, !felt.type
         array.write %temp_ret[%j] = %wsjout : !array.type<@P x !felt.type>, !felt.type
       }
-      struct.writef %self[@ret] = %temp_ret : !struct.type<@ComputeValue<[@P]>>, !array.type<@P x !felt.type>
->>>>>>> f32e0f2f
+      struct.writem %self[@ret] = %temp_ret : !struct.type<@ComputeValue<[@P]>>, !array.type<@P x !felt.type>
       //
       function.return %self: !struct.type<@ComputeValue<[@P]>>
     }
@@ -208,34 +150,18 @@
         %wsi = array.read %temp_ws[%i] : !array.type<@P x !struct.type<@GetSum<[#IdxToLen]>>>, !struct.type<@GetSum<[#IdxToLen]>>
         %inpi = array.read %inp[%i] : !array.type<@P x !felt.type>, !felt.type
         %arr_wrap = array.read %temp_arrs[%i] : !array.type<@P x !IdxToLenSigArray>, !IdxToLenSigArray
-<<<<<<< HEAD
-        %arr = struct.readm %arr_wrap[@val] : !IdxToLenSigArray, !array.type<#IdxToLen x !Signal>
-        function.call @GetSum::@constrain(%wsi, %arr) : (!struct.type<@GetSum<[#IdxToLen]>>, !array.type<#IdxToLen x !Signal>) -> ()
-=======
-        %arr = struct.readf %arr_wrap[@val] : !IdxToLenSigArray, !array.type<#IdxToLen x !felt.type>
+        %arr = struct.readm %arr_wrap[@val] : !IdxToLenSigArray, !array.type<#IdxToLen x !felt.type>
         function.call @GetSum::@constrain(%wsi, %arr) : (!struct.type<@GetSum<[#IdxToLen]>>, !array.type<#IdxToLen x !felt.type>) -> ()
->>>>>>> f32e0f2f
       }
       // for(j = 0; j < @P; j++) {
       //   emit ret[j] = ws[j].out;
       // }
-<<<<<<< HEAD
-      %temp_ret = struct.readm %self[@ret] : !struct.type<@ComputeValue<[@P]>>, !array.type<@P x !Signal>
-      scf.for %j = %lb to %ub step %step {
-        %retj = array.read %temp_ret[%j] : !array.type<@P x !Signal>, !Signal
-        %retj_unwrap = struct.readm %retj[@reg] : !Signal, !felt.type
-        %wsj = array.read %temp_ws[%j] : !array.type<@P x !struct.type<@GetSum<[#IdxToLen]>>>, !struct.type<@GetSum<[#IdxToLen]>>
-        %wsjout = struct.readm %wsj[@out] : !struct.type<@GetSum<[#IdxToLen]>>, !Signal
-        %wsjout_unwrap = struct.readm %wsjout[@reg] : !Signal, !felt.type
-        constrain.eq %retj_unwrap, %wsjout_unwrap : !felt.type
-=======
-      %temp_ret = struct.readf %self[@ret] : !struct.type<@ComputeValue<[@P]>>, !array.type<@P x !felt.type>
+      %temp_ret = struct.readm %self[@ret] : !struct.type<@ComputeValue<[@P]>>, !array.type<@P x !felt.type>
       scf.for %j = %lb to %ub step %step {
         %retj = array.read %temp_ret[%j] : !array.type<@P x !felt.type>, !felt.type
         %wsj = array.read %temp_ws[%j] : !array.type<@P x !struct.type<@GetSum<[#IdxToLen]>>>, !struct.type<@GetSum<[#IdxToLen]>>
-        %wsjout = struct.readf %wsj[@out] : !struct.type<@GetSum<[#IdxToLen]>>, !felt.type
+        %wsjout = struct.readm %wsj[@out] : !struct.type<@GetSum<[#IdxToLen]>>, !felt.type
         constrain.eq %retj, %wsjout : !felt.type
->>>>>>> f32e0f2f
       }
 
       function.return
@@ -247,25 +173,14 @@
 
     function.def @compute(%input: !array.type<3 x !felt.type> {llzk.pub}) -> !struct.type<@Main> {
       %self = struct.new : !struct.type<@Main>
-<<<<<<< HEAD
-      %sub = function.call @ComputeValue::@compute(%input) : (!array.type<3 x !Signal>) -> !struct.type<@ComputeValue<[3]>>
+      %sub = function.call @ComputeValue::@compute(%input) : (!array.type<3 x !felt.type>) -> !struct.type<@ComputeValue<[3]>>
       struct.writem %self[@sub] = %sub : !struct.type<@Main>, !struct.type<@ComputeValue<[3]>>
       function.return %self: !struct.type<@Main>
     }
 
-    function.def @constrain(%self: !struct.type<@Main>, %input: !array.type<3 x !Signal> {llzk.pub}) {
+    function.def @constrain(%self: !struct.type<@Main>, %input: !array.type<3 x !felt.type> {llzk.pub}) {
       %sub = struct.readm %self[@sub] : !struct.type<@Main>, !struct.type<@ComputeValue<[3]>>
-      function.call @ComputeValue::@constrain(%sub, %input) : (!struct.type<@ComputeValue<[3]>>, !array.type<3 x !Signal>) -> ()
-=======
-      %sub = function.call @ComputeValue::@compute(%input) : (!array.type<3 x !felt.type>) -> !struct.type<@ComputeValue<[3]>>
-      struct.writef %self[@sub] = %sub : !struct.type<@Main>, !struct.type<@ComputeValue<[3]>>
-      function.return %self: !struct.type<@Main>
-    }
-
-    function.def @constrain(%self: !struct.type<@Main>, %input: !array.type<3 x !felt.type> {llzk.pub}) {
-      %sub = struct.readf %self[@sub] : !struct.type<@Main>, !struct.type<@ComputeValue<[3]>>
       function.call @ComputeValue::@constrain(%sub, %input) : (!struct.type<@ComputeValue<[3]>>, !array.type<3 x !felt.type>) -> ()
->>>>>>> f32e0f2f
       function.return
     }
   }
@@ -273,65 +188,28 @@
 
 // CHECK: #[[$M0:[0-9a-zA-Z_\.]+]] = affine_map<(d0) -> (d0 * 5 + 1)>
 //
-<<<<<<< HEAD
-// CHECK-LABEL: struct.def @Signal {
-// CHECK-NEXT:    struct.member @reg : !felt.type {llzk.pub}
-// CHECK-NEXT:    function.def @compute(%[[V_0:[0-9a-zA-Z_\.]+]]: !felt.type) -> !struct.type<@Signal> attributes {function.allow_witness} {
-// CHECK-NEXT:      %[[V_1:[0-9a-zA-Z_\.]+]] = struct.new : <@Signal>
-// CHECK-NEXT:      struct.writem %[[V_1]][@reg] = %[[V_0]] : <@Signal>, !felt.type
-// CHECK-NEXT:      function.return %[[V_1]] : !struct.type<@Signal>
-// CHECK-NEXT:    }
-// CHECK-NEXT:    function.def @constrain(%[[V_2:[0-9a-zA-Z_\.]+]]: !struct.type<@Signal>, %[[V_3:[0-9a-zA-Z_\.]+]]: !felt.type) attributes {function.allow_constraint} {
-// CHECK-NEXT:      function.return
-// CHECK-NEXT:    }
-// CHECK-NEXT:  }
-//
 // CHECK-LABEL: struct.def @GetSum<[@A]> {
-// CHECK-NEXT:    struct.member @out : !struct.type<@Signal> {llzk.pub}
+// CHECK-NEXT:    struct.member @out : !felt.type {llzk.pub}
 // CHECK-NEXT:    struct.member @sum : !felt.type
-// CHECK-NEXT:    function.def @compute(%[[V_0:[0-9a-zA-Z_\.]+]]: !array.type<@A x !struct.type<@Signal>>) -> !struct.type<@GetSum<[@A]>> attributes {function.allow_witness} {
-=======
-// CHECK-LABEL: struct.def @GetSum<[@A]> {
-// CHECK-NEXT:    struct.field @out : !felt.type {llzk.pub}
-// CHECK-NEXT:    struct.field @sum : !felt.type
 // CHECK-NEXT:    function.def @compute(%[[V_0:[0-9a-zA-Z_\.]+]]: !array.type<@A x !felt.type>) -> !struct.type<@GetSum<[@A]>> attributes {function.allow_witness} {
->>>>>>> f32e0f2f
 // CHECK-NEXT:      %[[V_1:[0-9a-zA-Z_\.]+]] = struct.new : <@GetSum<[@A]>>
 // CHECK-NEXT:      %[[V_2:[0-9a-zA-Z_\.]+]] = felt.const 0
 // CHECK-NEXT:      %[[V_3:[0-9a-zA-Z_\.]+]] = arith.constant 0 : index
 // CHECK-NEXT:      %[[V_4:[0-9a-zA-Z_\.]+]] = poly.read_const @A : index
 // CHECK-NEXT:      %[[V_5:[0-9a-zA-Z_\.]+]] = arith.constant 1 : index
 // CHECK-NEXT:      %[[V_6:[0-9a-zA-Z_\.]+]] = scf.for %[[V_7:[0-9a-zA-Z_\.]+]] = %[[V_3]] to %[[V_4]] step %[[V_5]] iter_args(%[[V_8:[0-9a-zA-Z_\.]+]] = %[[V_2]]) -> (!felt.type) {
-<<<<<<< HEAD
-// CHECK-NEXT:        %[[V_9:[0-9a-zA-Z_\.]+]] = array.read %[[V_0]]{{\[}}%[[V_7]]] : <@A x !struct.type<@Signal>>, !struct.type<@Signal>
-// CHECK-NEXT:        %[[V_10:[0-9a-zA-Z_\.]+]] = struct.readm %[[V_9]][@reg] : <@Signal>, !felt.type
-// CHECK-NEXT:        %[[V_11:[0-9a-zA-Z_\.]+]] = felt.add %[[V_8]], %[[V_10]] : !felt.type, !felt.type
-// CHECK-NEXT:        scf.yield %[[V_11]] : !felt.type
-// CHECK-NEXT:      }
-// CHECK-NEXT:      struct.writem %[[V_1]][@sum] = %[[V_6]] : <@GetSum<[@A]>>, !felt.type
-// CHECK-NEXT:      %[[V_12:[0-9a-zA-Z_\.]+]] = function.call @Signal::@compute(%[[V_6]]) : (!felt.type) -> !struct.type<@Signal>
-// CHECK-NEXT:      struct.writem %[[V_1]][@out] = %[[V_12]] : <@GetSum<[@A]>>, !struct.type<@Signal>
-// CHECK-NEXT:      function.return %[[V_1]] : !struct.type<@GetSum<[@A]>>
-// CHECK-NEXT:    }
-// CHECK-NEXT:    function.def @constrain(%[[V_13:[0-9a-zA-Z_\.]+]]: !struct.type<@GetSum<[@A]>>, %[[V_14:[0-9a-zA-Z_\.]+]]: !array.type<@A x !struct.type<@Signal>>) attributes {function.allow_constraint} {
-// CHECK-NEXT:      %[[V_15:[0-9a-zA-Z_\.]+]] = struct.readm %[[V_13]][@sum] : <@GetSum<[@A]>>, !felt.type
-// CHECK-NEXT:      %[[V_16:[0-9a-zA-Z_\.]+]] = struct.readm %[[V_13]][@out] : <@GetSum<[@A]>>, !struct.type<@Signal>
-// CHECK-NEXT:      %[[V_17:[0-9a-zA-Z_\.]+]] = struct.readm %[[V_16]][@reg] : <@Signal>, !felt.type
-// CHECK-NEXT:      constrain.eq %[[V_17]], %[[V_15]] : !felt.type, !felt.type
-=======
 // CHECK-NEXT:        %[[V_9:[0-9a-zA-Z_\.]+]] = array.read %[[V_0]]{{\[}}%[[V_7]]] : <@A x !felt.type>, !felt.type
 // CHECK-NEXT:        %[[V_11:[0-9a-zA-Z_\.]+]] = felt.add %[[V_8]], %[[V_9]] : !felt.type, !felt.type
 // CHECK-NEXT:        scf.yield %[[V_11]] : !felt.type
 // CHECK-NEXT:      }
-// CHECK-NEXT:      struct.writef %[[V_1]][@sum] = %[[V_6]] : <@GetSum<[@A]>>, !felt.type
-// CHECK-NEXT:      struct.writef %[[V_1]][@out] = %[[V_6]] : <@GetSum<[@A]>>, !felt.type
+// CHECK-NEXT:      struct.writem %[[V_1]][@sum] = %[[V_6]] : <@GetSum<[@A]>>, !felt.type
+// CHECK-NEXT:      struct.writem %[[V_1]][@out] = %[[V_6]] : <@GetSum<[@A]>>, !felt.type
 // CHECK-NEXT:      function.return %[[V_1]] : !struct.type<@GetSum<[@A]>>
 // CHECK-NEXT:    }
 // CHECK-NEXT:    function.def @constrain(%[[V_13:[0-9a-zA-Z_\.]+]]: !struct.type<@GetSum<[@A]>>, %[[V_14:[0-9a-zA-Z_\.]+]]: !array.type<@A x !felt.type>) attributes {function.allow_constraint} {
-// CHECK-NEXT:      %[[V_15:[0-9a-zA-Z_\.]+]] = struct.readf %[[V_13]][@sum] : <@GetSum<[@A]>>, !felt.type
-// CHECK-NEXT:      %[[V_16:[0-9a-zA-Z_\.]+]] = struct.readf %[[V_13]][@out] : <@GetSum<[@A]>>, !felt.type
+// CHECK-NEXT:      %[[V_15:[0-9a-zA-Z_\.]+]] = struct.readm %[[V_13]][@sum] : <@GetSum<[@A]>>, !felt.type
+// CHECK-NEXT:      %[[V_16:[0-9a-zA-Z_\.]+]] = struct.readm %[[V_13]][@out] : <@GetSum<[@A]>>, !felt.type
 // CHECK-NEXT:      constrain.eq %[[V_16]], %[[V_15]] : !felt.type, !felt.type
->>>>>>> f32e0f2f
 // CHECK-NEXT:      function.return
 // CHECK-NEXT:    }
 // CHECK-NEXT:  }
@@ -349,17 +227,10 @@
 // CHECK-NEXT:  }
 //
 // CHECK-LABEL: struct.def @ComputeValue<[@P]> {
-<<<<<<< HEAD
-// CHECK-NEXT:    struct.member @ret : !array.type<@P x !struct.type<@Signal>> {llzk.pub}
+// CHECK-NEXT:    struct.member @ret : !array.type<@P x !felt.type> {llzk.pub}
 // CHECK-NEXT:    struct.member @ws : !array.type<@P x !struct.type<@GetSum<[#[[$M0]]]>>>
-// CHECK-NEXT:    struct.member @arrs : !array.type<@P x !struct.type<@VarArray<[#[[$M0]], !struct.type<@Signal>]>>>
-// CHECK-NEXT:    function.def @compute(%[[V_0:[0-9a-zA-Z_\.]+]]: !array.type<@P x !struct.type<@Signal>>) -> !struct.type<@ComputeValue<[@P]>> attributes {function.allow_witness} {
-=======
-// CHECK-NEXT:    struct.field @ret : !array.type<@P x !felt.type> {llzk.pub}
-// CHECK-NEXT:    struct.field @ws : !array.type<@P x !struct.type<@GetSum<[#[[$M0]]]>>>
-// CHECK-NEXT:    struct.field @arrs : !array.type<@P x !struct.type<@VarArray<[#[[$M0]], !felt.type]>>>
+// CHECK-NEXT:    struct.member @arrs : !array.type<@P x !struct.type<@VarArray<[#[[$M0]], !felt.type]>>>
 // CHECK-NEXT:    function.def @compute(%[[V_0:[0-9a-zA-Z_\.]+]]: !array.type<@P x !felt.type>) -> !struct.type<@ComputeValue<[@P]>> attributes {function.allow_witness} {
->>>>>>> f32e0f2f
 // CHECK-NEXT:      %[[V_1:[0-9a-zA-Z_\.]+]] = struct.new : <@ComputeValue<[@P]>>
 // CHECK-NEXT:      %[[V_2:[0-9a-zA-Z_\.]+]] = arith.constant 0 : index
 // CHECK-NEXT:      %[[V_3:[0-9a-zA-Z_\.]+]] = poly.read_const @P : index
@@ -367,14 +238,8 @@
 // CHECK-NEXT:      %[[V_5:[0-9a-zA-Z_\.]+]] = array.new  : <@P x !struct.type<@GetSum<[#[[$M0]]]>>>
 // CHECK-NEXT:      %[[V_6:[0-9a-zA-Z_\.]+]] = array.new  : <@P x !struct.type<@VarArray<[#[[$M0]], !felt.type]>>>
 // CHECK-NEXT:      scf.for %[[V_7:[0-9a-zA-Z_\.]+]] = %[[V_2]] to %[[V_3]] step %[[V_4]] {
-<<<<<<< HEAD
-// CHECK-NEXT:        %[[V_8:[0-9a-zA-Z_\.]+]] = array.read %[[V_0]]{{\[}}%[[V_7]]] : <@P x !struct.type<@Signal>>, !struct.type<@Signal>
-// CHECK-NEXT:        %[[V_9:[0-9a-zA-Z_\.]+]] = array.new{(%[[V_7]])} : <#[[$M0]] x !struct.type<@Signal>>
-// CHECK-NEXT:        %[[V_10:[0-9a-zA-Z_\.]+]] = struct.readm %[[V_8]][@reg] : <@Signal>, !felt.type
-=======
 // CHECK-NEXT:        %[[V_8:[0-9a-zA-Z_\.]+]] = array.read %[[V_0]]{{\[}}%[[V_7]]] : <@P x !felt.type>, !felt.type
 // CHECK-NEXT:        %[[V_9:[0-9a-zA-Z_\.]+]] = array.new{(%[[V_7]])} : <#[[$M0]] x !felt.type>
->>>>>>> f32e0f2f
 // CHECK-NEXT:        %[[V_11:[0-9a-zA-Z_\.]+]] = poly.applymap (%[[V_7]]) #[[$M0]]
 // CHECK-NEXT:        scf.for %[[V_12:[0-9a-zA-Z_\.]+]] = %[[V_2]] to %[[V_11]] step %[[V_4]] {
 // CHECK-NEXT:          %[[V_13:[0-9a-zA-Z_\.]+]] = cast.tofelt %[[V_12]] : index
@@ -386,97 +251,52 @@
 // CHECK-NEXT:        %[[V_17:[0-9a-zA-Z_\.]+]] = function.call @VarArray::@compute(%[[V_9]]) {(%[[V_7]])} : (!array.type<#[[$M0]] x !felt.type>) -> !struct.type<@VarArray<[#[[$M0]], !felt.type]>>
 // CHECK-NEXT:        array.write %[[V_6]]{{\[}}%[[V_7]]] = %[[V_17]] : <@P x !struct.type<@VarArray<[#[[$M0]], !felt.type]>>>, !struct.type<@VarArray<[#[[$M0]], !felt.type]>>
 // CHECK-NEXT:      }
-<<<<<<< HEAD
 // CHECK-NEXT:      struct.writem %[[V_1]][@ws] = %[[V_5]] : <@ComputeValue<[@P]>>, !array.type<@P x !struct.type<@GetSum<[#[[$M0]]]>>>
-// CHECK-NEXT:      struct.writem %[[V_1]][@arrs] = %[[V_6]] : <@ComputeValue<[@P]>>, !array.type<@P x !struct.type<@VarArray<[#[[$M0]], !struct.type<@Signal>]>>>
-// CHECK-NEXT:      %[[V_18:[0-9a-zA-Z_\.]+]] = array.new  : <@P x !struct.type<@Signal>>
-// CHECK-NEXT:      scf.for %[[V_19:[0-9a-zA-Z_\.]+]] = %[[V_2]] to %[[V_3]] step %[[V_4]] {
-// CHECK-NEXT:        %[[V_20:[0-9a-zA-Z_\.]+]] = array.read %[[V_5]]{{\[}}%[[V_19]]] : <@P x !struct.type<@GetSum<[#[[$M0]]]>>>, !struct.type<@GetSum<[#[[$M0]]]>>
-// CHECK-NEXT:        %[[V_21:[0-9a-zA-Z_\.]+]] = struct.readm %[[V_20]][@out] : <@GetSum<[#[[$M0]]]>>, !struct.type<@Signal>
-// CHECK-NEXT:        array.write %[[V_18]]{{\[}}%[[V_19]]] = %[[V_21]] : <@P x !struct.type<@Signal>>, !struct.type<@Signal>
-// CHECK-NEXT:      }
-// CHECK-NEXT:      struct.writem %[[V_1]][@ret] = %[[V_18]] : <@ComputeValue<[@P]>>, !array.type<@P x !struct.type<@Signal>>
-=======
-// CHECK-NEXT:      struct.writef %[[V_1]][@ws] = %[[V_5]] : <@ComputeValue<[@P]>>, !array.type<@P x !struct.type<@GetSum<[#[[$M0]]]>>>
-// CHECK-NEXT:      struct.writef %[[V_1]][@arrs] = %[[V_6]] : <@ComputeValue<[@P]>>, !array.type<@P x !struct.type<@VarArray<[#[[$M0]], !felt.type]>>>
+// CHECK-NEXT:      struct.writem %[[V_1]][@arrs] = %[[V_6]] : <@ComputeValue<[@P]>>, !array.type<@P x !struct.type<@VarArray<[#[[$M0]], !felt.type]>>>
 // CHECK-NEXT:      %[[V_18:[0-9a-zA-Z_\.]+]] = array.new  : <@P x !felt.type>
 // CHECK-NEXT:      scf.for %[[V_19:[0-9a-zA-Z_\.]+]] = %[[V_2]] to %[[V_3]] step %[[V_4]] {
 // CHECK-NEXT:        %[[V_20:[0-9a-zA-Z_\.]+]] = array.read %[[V_5]]{{\[}}%[[V_19]]] : <@P x !struct.type<@GetSum<[#[[$M0]]]>>>, !struct.type<@GetSum<[#[[$M0]]]>>
-// CHECK-NEXT:        %[[V_21:[0-9a-zA-Z_\.]+]] = struct.readf %[[V_20]][@out] : <@GetSum<[#[[$M0]]]>>, !felt.type
+// CHECK-NEXT:        %[[V_21:[0-9a-zA-Z_\.]+]] = struct.readm %[[V_20]][@out] : <@GetSum<[#[[$M0]]]>>, !felt.type
 // CHECK-NEXT:        array.write %[[V_18]]{{\[}}%[[V_19]]] = %[[V_21]] : <@P x !felt.type>, !felt.type
 // CHECK-NEXT:      }
-// CHECK-NEXT:      struct.writef %[[V_1]][@ret] = %[[V_18]] : <@ComputeValue<[@P]>>, !array.type<@P x !felt.type>
->>>>>>> f32e0f2f
+// CHECK-NEXT:      struct.writem %[[V_1]][@ret] = %[[V_18]] : <@ComputeValue<[@P]>>, !array.type<@P x !felt.type>
 // CHECK-NEXT:      function.return %[[V_1]] : !struct.type<@ComputeValue<[@P]>>
 // CHECK-NEXT:    }
 // CHECK-NEXT:    function.def @constrain(%[[V_22:[0-9a-zA-Z_\.]+]]: !struct.type<@ComputeValue<[@P]>>, %[[V_23:[0-9a-zA-Z_\.]+]]: !array.type<@P x !felt.type>) attributes {function.allow_constraint} {
 // CHECK-NEXT:      %[[V_24:[0-9a-zA-Z_\.]+]] = arith.constant 0 : index
 // CHECK-NEXT:      %[[V_25:[0-9a-zA-Z_\.]+]] = poly.read_const @P : index
 // CHECK-NEXT:      %[[V_26:[0-9a-zA-Z_\.]+]] = arith.constant 1 : index
-<<<<<<< HEAD
 // CHECK-NEXT:      %[[V_27:[0-9a-zA-Z_\.]+]] = struct.readm %[[V_22]][@ws] : <@ComputeValue<[@P]>>, !array.type<@P x !struct.type<@GetSum<[#[[$M0]]]>>>
-// CHECK-NEXT:      %[[V_28:[0-9a-zA-Z_\.]+]] = struct.readm %[[V_22]][@arrs] : <@ComputeValue<[@P]>>, !array.type<@P x !struct.type<@VarArray<[#[[$M0]], !struct.type<@Signal>]>>>
-// CHECK-NEXT:      scf.for %[[V_29:[0-9a-zA-Z_\.]+]] = %[[V_24]] to %[[V_25]] step %[[V_26]] {
-// CHECK-NEXT:        %[[V_30:[0-9a-zA-Z_\.]+]] = array.read %[[V_27]]{{\[}}%[[V_29]]] : <@P x !struct.type<@GetSum<[#[[$M0]]]>>>, !struct.type<@GetSum<[#[[$M0]]]>>
-// CHECK-NEXT:        %[[V_31:[0-9a-zA-Z_\.]+]] = array.read %[[V_23]]{{\[}}%[[V_29]]] : <@P x !struct.type<@Signal>>, !struct.type<@Signal>
-// CHECK-NEXT:        %[[V_32:[0-9a-zA-Z_\.]+]] = array.read %[[V_28]]{{\[}}%[[V_29]]] : <@P x !struct.type<@VarArray<[#[[$M0]], !struct.type<@Signal>]>>>, !struct.type<@VarArray<[#[[$M0]], !struct.type<@Signal>]>>
-// CHECK-NEXT:        %[[V_33:[0-9a-zA-Z_\.]+]] = struct.readm %[[V_32]][@val] : <@VarArray<[#[[$M0]], !struct.type<@Signal>]>>, !array.type<#[[$M0]] x !struct.type<@Signal>>
-// CHECK-NEXT:        function.call @GetSum::@constrain(%[[V_30]], %[[V_33]]) : (!struct.type<@GetSum<[#[[$M0]]]>>, !array.type<#[[$M0]] x !struct.type<@Signal>>) -> ()
-// CHECK-NEXT:      }
-// CHECK-NEXT:      %[[V_34:[0-9a-zA-Z_\.]+]] = struct.readm %[[V_22]][@ret] : <@ComputeValue<[@P]>>, !array.type<@P x !struct.type<@Signal>>
-// CHECK-NEXT:      scf.for %[[V_35:[0-9a-zA-Z_\.]+]] = %[[V_24]] to %[[V_25]] step %[[V_26]] {
-// CHECK-NEXT:        %[[V_36:[0-9a-zA-Z_\.]+]] = array.read %[[V_34]]{{\[}}%[[V_35]]] : <@P x !struct.type<@Signal>>, !struct.type<@Signal>
-// CHECK-NEXT:        %[[V_37:[0-9a-zA-Z_\.]+]] = struct.readm %[[V_36]][@reg] : <@Signal>, !felt.type
-// CHECK-NEXT:        %[[V_38:[0-9a-zA-Z_\.]+]] = array.read %[[V_27]]{{\[}}%[[V_35]]] : <@P x !struct.type<@GetSum<[#[[$M0]]]>>>, !struct.type<@GetSum<[#[[$M0]]]>>
-// CHECK-NEXT:        %[[V_39:[0-9a-zA-Z_\.]+]] = struct.readm %[[V_38]][@out] : <@GetSum<[#[[$M0]]]>>, !struct.type<@Signal>
-// CHECK-NEXT:        %[[V_40:[0-9a-zA-Z_\.]+]] = struct.readm %[[V_39]][@reg] : <@Signal>, !felt.type
-// CHECK-NEXT:        constrain.eq %[[V_37]], %[[V_40]] : !felt.type, !felt.type
-=======
-// CHECK-NEXT:      %[[V_27:[0-9a-zA-Z_\.]+]] = struct.readf %[[V_22]][@ws] : <@ComputeValue<[@P]>>, !array.type<@P x !struct.type<@GetSum<[#[[$M0]]]>>>
-// CHECK-NEXT:      %[[V_28:[0-9a-zA-Z_\.]+]] = struct.readf %[[V_22]][@arrs] : <@ComputeValue<[@P]>>, !array.type<@P x !struct.type<@VarArray<[#[[$M0]], !felt.type]>>>
+// CHECK-NEXT:      %[[V_28:[0-9a-zA-Z_\.]+]] = struct.readm %[[V_22]][@arrs] : <@ComputeValue<[@P]>>, !array.type<@P x !struct.type<@VarArray<[#[[$M0]], !felt.type]>>>
 // CHECK-NEXT:      scf.for %[[V_29:[0-9a-zA-Z_\.]+]] = %[[V_24]] to %[[V_25]] step %[[V_26]] {
 // CHECK-NEXT:        %[[V_30:[0-9a-zA-Z_\.]+]] = array.read %[[V_27]]{{\[}}%[[V_29]]] : <@P x !struct.type<@GetSum<[#[[$M0]]]>>>, !struct.type<@GetSum<[#[[$M0]]]>>
 // CHECK-NEXT:        %[[V_31:[0-9a-zA-Z_\.]+]] = array.read %[[V_23]]{{\[}}%[[V_29]]] : <@P x !felt.type>, !felt.type
 // CHECK-NEXT:        %[[V_32:[0-9a-zA-Z_\.]+]] = array.read %[[V_28]]{{\[}}%[[V_29]]] : <@P x !struct.type<@VarArray<[#[[$M0]], !felt.type]>>>, !struct.type<@VarArray<[#[[$M0]], !felt.type]>>
-// CHECK-NEXT:        %[[V_33:[0-9a-zA-Z_\.]+]] = struct.readf %[[V_32]][@val] : <@VarArray<[#[[$M0]], !felt.type]>>, !array.type<#[[$M0]] x !felt.type>
+// CHECK-NEXT:        %[[V_33:[0-9a-zA-Z_\.]+]] = struct.readm %[[V_32]][@val] : <@VarArray<[#[[$M0]], !felt.type]>>, !array.type<#[[$M0]] x !felt.type>
 // CHECK-NEXT:        function.call @GetSum::@constrain(%[[V_30]], %[[V_33]]) : (!struct.type<@GetSum<[#[[$M0]]]>>, !array.type<#[[$M0]] x !felt.type>) -> ()
 // CHECK-NEXT:      }
-// CHECK-NEXT:      %[[V_34:[0-9a-zA-Z_\.]+]] = struct.readf %[[V_22]][@ret] : <@ComputeValue<[@P]>>, !array.type<@P x !felt.type>
+// CHECK-NEXT:      %[[V_34:[0-9a-zA-Z_\.]+]] = struct.readm %[[V_22]][@ret] : <@ComputeValue<[@P]>>, !array.type<@P x !felt.type>
 // CHECK-NEXT:      scf.for %[[V_35:[0-9a-zA-Z_\.]+]] = %[[V_24]] to %[[V_25]] step %[[V_26]] {
 // CHECK-NEXT:        %[[V_36:[0-9a-zA-Z_\.]+]] = array.read %[[V_34]]{{\[}}%[[V_35]]] : <@P x !felt.type>, !felt.type
 // CHECK-NEXT:        %[[V_38:[0-9a-zA-Z_\.]+]] = array.read %[[V_27]]{{\[}}%[[V_35]]] : <@P x !struct.type<@GetSum<[#[[$M0]]]>>>, !struct.type<@GetSum<[#[[$M0]]]>>
-// CHECK-NEXT:        %[[V_39:[0-9a-zA-Z_\.]+]] = struct.readf %[[V_38]][@out] : <@GetSum<[#[[$M0]]]>>, !felt.type
+// CHECK-NEXT:        %[[V_39:[0-9a-zA-Z_\.]+]] = struct.readm %[[V_38]][@out] : <@GetSum<[#[[$M0]]]>>, !felt.type
 // CHECK-NEXT:        constrain.eq %[[V_36]], %[[V_39]] : !felt.type, !felt.type
->>>>>>> f32e0f2f
 // CHECK-NEXT:      }
 // CHECK-NEXT:      function.return
 // CHECK-NEXT:    }
 // CHECK-NEXT:  }
 //
 // CHECK-LABEL: struct.def @Main {
-<<<<<<< HEAD
 // CHECK-NEXT:    struct.member @sub : !struct.type<@ComputeValue<[3]>>
-// CHECK-NEXT:    function.def @compute(%[[V_0:[0-9a-zA-Z_\.]+]]: !array.type<3 x !struct.type<@Signal>> {llzk.pub}) -> !struct.type<@Main> attributes {function.allow_witness} {
-// CHECK-NEXT:      %[[V_1:[0-9a-zA-Z_\.]+]] = struct.new : <@Main>
-// CHECK-NEXT:      %[[V_2:[0-9a-zA-Z_\.]+]] = function.call @ComputeValue::@compute(%[[V_0]]) : (!array.type<3 x !struct.type<@Signal>>) -> !struct.type<@ComputeValue<[3]>>
-// CHECK-NEXT:      struct.writem %[[V_1]][@sub] = %[[V_2]] : <@Main>, !struct.type<@ComputeValue<[3]>>
-// CHECK-NEXT:      function.return %[[V_1]] : !struct.type<@Main>
-// CHECK-NEXT:    }
-// CHECK-NEXT:    function.def @constrain(%[[V_3:[0-9a-zA-Z_\.]+]]: !struct.type<@Main>, %[[V_4:[0-9a-zA-Z_\.]+]]: !array.type<3 x !struct.type<@Signal>> {llzk.pub}) attributes {function.allow_constraint} {
-// CHECK-NEXT:      %[[V_5:[0-9a-zA-Z_\.]+]] = struct.readm %[[V_3]][@sub] : <@Main>, !struct.type<@ComputeValue<[3]>>
-// CHECK-NEXT:      function.call @ComputeValue::@constrain(%[[V_5]], %[[V_4]]) : (!struct.type<@ComputeValue<[3]>>, !array.type<3 x !struct.type<@Signal>>) -> ()
-=======
-// CHECK-NEXT:    struct.field @sub : !struct.type<@ComputeValue<[3]>>
 // CHECK-NEXT:    function.def @compute(%[[V_0:[0-9a-zA-Z_\.]+]]: !array.type<3 x !felt.type> {llzk.pub}) -> !struct.type<@Main> attributes {function.allow_witness} {
 // CHECK-NEXT:      %[[V_1:[0-9a-zA-Z_\.]+]] = struct.new : <@Main>
 // CHECK-NEXT:      %[[V_2:[0-9a-zA-Z_\.]+]] = function.call @ComputeValue::@compute(%[[V_0]]) : (!array.type<3 x !felt.type>) -> !struct.type<@ComputeValue<[3]>>
-// CHECK-NEXT:      struct.writef %[[V_1]][@sub] = %[[V_2]] : <@Main>, !struct.type<@ComputeValue<[3]>>
+// CHECK-NEXT:      struct.writem %[[V_1]][@sub] = %[[V_2]] : <@Main>, !struct.type<@ComputeValue<[3]>>
 // CHECK-NEXT:      function.return %[[V_1]] : !struct.type<@Main>
 // CHECK-NEXT:    }
 // CHECK-NEXT:    function.def @constrain(%[[V_3:[0-9a-zA-Z_\.]+]]: !struct.type<@Main>, %[[V_4:[0-9a-zA-Z_\.]+]]: !array.type<3 x !felt.type> {llzk.pub}) attributes {function.allow_constraint} {
-// CHECK-NEXT:      %[[V_5:[0-9a-zA-Z_\.]+]] = struct.readf %[[V_3]][@sub] : <@Main>, !struct.type<@ComputeValue<[3]>>
+// CHECK-NEXT:      %[[V_5:[0-9a-zA-Z_\.]+]] = struct.readm %[[V_3]][@sub] : <@Main>, !struct.type<@ComputeValue<[3]>>
 // CHECK-NEXT:      function.call @ComputeValue::@constrain(%[[V_5]], %[[V_4]]) : (!struct.type<@ComputeValue<[3]>>, !array.type<3 x !felt.type>) -> ()
->>>>>>> f32e0f2f
 // CHECK-NEXT:      function.return
 // CHECK-NEXT:    }
 // CHECK-NEXT:  }