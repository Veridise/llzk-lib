--- conflicted
+++ resolved
@@ -443,11 +443,7 @@
         R1CSConstraint inner = constraintMap[op->getOperand(0)];
         constraintMap[v] = inner.negated();
       } else if (auto cst = dyn_cast<FeltConstantOp>(op)) {
-<<<<<<< HEAD
-        R1CSConstraint c(toDynamicAPInt(cst.getValueAttr().getValue()));
-=======
-        R1CSConstraint c(APSInt(cst.getValue(), false));
->>>>>>> a5333b43
+        R1CSConstraint c(toDynamicAPInt(cst.getValue()));
         constraintMap[v] = c;
       } else {
         llvm::errs() << "Unhandled op in R1CS lowering: " << *op << '\n';
