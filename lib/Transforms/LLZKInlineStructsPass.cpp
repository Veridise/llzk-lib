//===-- LLZKInlineStructsPass.cpp -------------------------------*- C++ -*-===//
//
// Part of the LLZK Project, under the Apache License v2.0.
// See LICENSE.txt for license information.
// Copyright 2025 Veridise Inc.
// SPDX-License-Identifier: Apache-2.0
//
//===----------------------------------------------------------------------===//
///
/// \file
/// This file implements the `-llzk-inline-structs` pass.
///
/// This pass should be run after `llzk-flatten` to ensure structs do not have template parameters
/// (this restriction may be removed in the future).
///
/// This pass also assumes that all subcomponents that are created by calling a struct "@compute"
/// function are ultimately written to exactly one field within the current struct.
///
//===----------------------------------------------------------------------===//

#include "llzk/Analysis/GraphUtil.h"
#include "llzk/Analysis/SymbolUseGraph.h"
#include "llzk/Dialect/Constrain/IR/Ops.h"
#include "llzk/Dialect/Felt/IR/Ops.h"
#include "llzk/Dialect/Function/IR/Ops.h"
#include "llzk/Dialect/Struct/IR/Ops.h"
#include "llzk/Transforms/LLZKConversionUtils.h"
#include "llzk/Transforms/LLZKInlineStructsPass.h"
#include "llzk/Transforms/LLZKTransformationPasses.h"
#include "llzk/Util/Debug.h"
#include "llzk/Util/SymbolHelper.h"
#include "llzk/Util/SymbolLookup.h"

#include <mlir/IR/BuiltinOps.h>
#include <mlir/Transforms/InliningUtils.h>
#include <mlir/Transforms/WalkPatternRewriteDriver.h>

#include <llvm/ADT/PostOrderIterator.h>
#include <llvm/ADT/SmallPtrSet.h>
#include <llvm/ADT/SmallVector.h>
#include <llvm/ADT/StringMap.h>
#include <llvm/ADT/TypeSwitch.h>
#include <llvm/Support/Debug.h>

#include <concepts>

// Include the generated base pass class definitions.
namespace llzk {
// the *DECL* macro is required when a pass has options to declare the option struct
#define GEN_PASS_DECL_INLINESTRUCTSPASS
#define GEN_PASS_DEF_INLINESTRUCTSPASS
#include "llzk/Transforms/LLZKTransformationPasses.h.inc"
} // namespace llzk

using namespace mlir;
using namespace llzk;
using namespace llzk::component;
using namespace llzk::function;

#define DEBUG_TYPE "llzk-inline-structs"

namespace {

using DestFieldWithSrcStructType = FieldDefOp;
using DestCloneOfSrcStructField = FieldDefOp;
/// Mapping of the name of each field in the inlining source struct to the new cloned version of the
/// source field in the destination struct. Uses `std::map` for consistent ordering between multiple
/// compilations of the same LLZK IR input.
using SrcStructFieldToCloneInDest = std::map<StringRef, DestCloneOfSrcStructField>;
/// Mapping of `FieldDefOp` in the inlining destination struct to each `FieldDefOp` from the
/// inlining source struct to the new cloned version of the source field in the destination struct.
using DestToSrcToClonedSrcInDest =
    DenseMap<DestFieldWithSrcStructType, SrcStructFieldToCloneInDest>;

/// Get the "self" value for the given `FuncDefOp`, which must be either a "compute" or
/// "constrain" function.
static inline Value getSelfValue(FuncDefOp f) {
  if (f.nameIsCompute()) {
    return f.getSelfValueFromCompute();
  } else if (f.nameIsConstrain()) {
    return f.getSelfValueFromConstrain();
  } else {
    llvm_unreachable("expected \"@compute\" or \"@constrain\" function");
  }
}

/// Get the `FieldDefOp` that defines the field referenced by the given `FieldRefOpInterface` with
/// an assertion failure if it is not found.
static inline FieldDefOp getDef(SymbolTableCollection &tables, FieldRefOpInterface fRef) {
  auto r = fRef.getFieldDefOp(tables);
  assert(succeeded(r));
  return r->get();
}

/// Find the `FieldWriteOp` that writes the given subcomponent struct `Value`. Produce an error
/// (using the given callback) if there is not exactly once such `FieldWriteOp`.
static FailureOr<FieldWriteOp>
findOpThatStoresSubcmp(Value writtenValue, function_ref<InFlightDiagnostic()> emitError) {
  FieldWriteOp foundWrite = nullptr;
  for (Operation *user : writtenValue.getUsers()) {
    if (FieldWriteOp writeOp = llvm::dyn_cast<FieldWriteOp>(user)) {
      // Find the write op that stores the created value
      if (writeOp.getVal() == writtenValue) {
        if (foundWrite) {
          // Note: There is no reason for a subcomponent to be stored to more than one field.
          auto diag = emitError().append("result should not be written to more than one field.");
          diag.attachNote(foundWrite.getLoc()).append("written here");
          diag.attachNote(writeOp.getLoc()).append("written here");
          return diag;
        } else {
          foundWrite = writeOp;
        }
      }
    }
  }
  if (!foundWrite) {
    // Note: There is no reason to construct a subcomponent and not store it to a field.
    return emitError().append("result should be written to a field.");
  }
  return foundWrite;
}

/// If there exists a field ref chain in `destToSrcToClone` for the given `FieldReadOp` (as
/// described in `combineReadChain()` or `combineNewThenReadChain()`), replace it with a
/// new `FieldReadOp` that directly reads from the given cloned field and delete it.
static bool combineHelper(
    FieldReadOp readOp, SymbolTableCollection &tables,
    const DestToSrcToClonedSrcInDest &destToSrcToClone, FieldRefOpInterface destFieldRefOp
) {
  LLVM_DEBUG({ llvm::dbgs() << "[combineHelper] " << readOp << " => " << destFieldRefOp << '\n'; });

  auto srcToClone = destToSrcToClone.find(getDef(tables, destFieldRefOp));
  if (srcToClone == destToSrcToClone.end()) {
    return false;
  }
  SrcStructFieldToCloneInDest oldToNewFields = srcToClone->second;
  auto resNewField = oldToNewFields.find(readOp.getFieldName());
  if (resNewField == oldToNewFields.end()) {
    return false;
  }

  // Replace this FieldReadOp with a new one that targets the cloned field.
  OpBuilder builder(readOp);
  FieldReadOp newRead = builder.create<FieldReadOp>(
      readOp.getLoc(), readOp.getType(), destFieldRefOp.getComponent(),
      resNewField->second.getNameAttr()
  );
  readOp.replaceAllUsesWith(newRead.getOperation());
  readOp.erase(); // delete the original FieldReadOp
  return true;
}

/// If the base component Value of the given FieldReadOp is the result of reading from a field in
/// `destToSrcToClone` and the field referenced by this FieldReadOp has a cloned field mapping in
/// `destToSrcToClone`, replace this read with a new FieldReadOp referencing the cloned field.
///
/// Example:
///   Given the mapping (@fa, !struct.type<@Component10A>) -> @f -> \@"fa:!s<@Component10A>+f"
///   And the input:
///     %0 = struct.readf %arg0[@fa] : !struct.type<@Main>, !struct.type<@Component10A>
///     %3 = struct.readf %0[@f] : !struct.type<@Component10A>, !felt.type
///   Replace the final read with:
///     %3 = struct.readf %arg0[@"fa:!s<@Component10A>+f"] : !struct.type<@Main>, !felt.type
///
/// Return true if replaced, false if not.
static bool combineReadChain(
    FieldReadOp readOp, SymbolTableCollection &tables,
    const DestToSrcToClonedSrcInDest &destToSrcToClone
) {
  LLVM_DEBUG({ llvm::dbgs() << "[combineReadChain] " << readOp << '\n'; });

  FieldReadOp readThatDefinesBaseComponent =
      llvm::dyn_cast_if_present<FieldReadOp>(readOp.getComponent().getDefiningOp());
  if (!readThatDefinesBaseComponent) {
    return false;
  }
  return combineHelper(readOp, tables, destToSrcToClone, readThatDefinesBaseComponent);
}

/// If the base component Value of the given FieldReadOp is the result of `struct.new` which is
/// written to a field in `destToSrcToClone` and the field referenced by the given FieldReadOp has a
/// cloned field mapping in `destToSrcToClone`, replace the given FieldReadOp with a new FieldReadOp
/// referencing the cloned field.
///
/// Example:
///   Given the mapping (@fa, !struct.type<@Component10A>) -> @f -> \@"fa:!s<@Component10A>+f"
///   And the input:
///     %0 = struct.new : !struct.type<@Main>
///     %2 = struct.new : !struct.type<@Component10A>
///     struct.writef %0[@fa] = %2 : !struct.type<@Main>, !struct.type<@Component10A>
///     %4 = struct.readf %2[@f] : !struct.type<@Component10A>, !felt.type
///   Replace the final read with:
///     %4 = struct.readf %0[@"fa:!s<@Component10A>+f"] : !struct.type<@Main>, !felt.type
///
/// Return true if replaced, false if not.
static LogicalResult combineNewThenReadChain(
    FieldReadOp readOp, SymbolTableCollection &tables,
    const DestToSrcToClonedSrcInDest &destToSrcToClone
) {
  LLVM_DEBUG({ llvm::dbgs() << "[combineNewThenReadChain] " << readOp << '\n'; });

  CreateStructOp createThatDefinesBaseComponent =
      llvm::dyn_cast_if_present<CreateStructOp>(readOp.getComponent().getDefiningOp());
  if (!createThatDefinesBaseComponent) {
    return success(); // No error. The pattern simply doesn't match.
  }
  FailureOr<FieldWriteOp> foundWrite =
      findOpThatStoresSubcmp(createThatDefinesBaseComponent, [&createThatDefinesBaseComponent]() {
    return createThatDefinesBaseComponent.emitOpError();
  });
  if (failed(foundWrite)) {
    return failure(); // error already printed within findOpThatStoresSubcmp()
  }
  return success(combineHelper(readOp, tables, destToSrcToClone, foundWrite.value()));
}

static inline FieldReadOp getFieldReadThatDefinesSelfValuePassedToConstrain(CallOp callOp) {
  Value selfArgFromCall = callOp.getSelfValueFromConstrain();
  return llvm::dyn_cast_if_present<FieldReadOp>(selfArgFromCall.getDefiningOp());
}

/// Cache various ops from the caller struct that should be erased but only after all callees are
/// fully handled (to avoid "still has uses" errors).
struct PendingErasure {
  SmallPtrSet<Operation *, 8> fieldReadOps;
  SmallPtrSet<Operation *, 8> fieldWriteOps;
  SmallVector<CreateStructOp> newStructOps;
  SmallVector<DestFieldWithSrcStructType> fieldDefs;
};

/// Handles the bulk of inlining one struct into another.
class StructInliner {
  SymbolTableCollection &tables;
  PendingErasure &toDelete;
  /// The struct that will be inlined (and maybe removed).
  StructDefOp srcStruct;
  /// The struct whose body will be augmented with the inlined content.
  StructDefOp destStruct;

  inline FieldDefOp getDef(FieldRefOpInterface fRef) const { return ::getDef(tables, fRef); }

  // Update field read/write ops that target the "self" value of the FuncDefOp plus some key in
  // `oldToNewFieldDef` to instead target the new base Value provided to the constructor plus the
  // mapped Value from `oldToNewFieldDef`.
  // Example:
  //  old:  %1 = struct.readf %0[@f1] : <@Component1A>, !felt.type
  //  new:  %1 = struct.readf %self[@"f2:!s<@Component1A>+f1"] : <@Component1B>, !felt.type
  class FieldRefRewriter final : public OpInterfaceRewritePattern<FieldRefOpInterface> {
    /// This is initially the `originalFunc` parameter from the constructor but after the clone is
    /// created within `cloneWithFieldRefUpdate()`, it is reassigned to the cloned function.
    FuncDefOp funcRef;
    /// The "self" value in the cloned function.
    Value oldBaseVal;
    /// The new base value for updated field references.
    Value newBaseVal;
    const SrcStructFieldToCloneInDest &oldToNewFields;

  public:
    FieldRefRewriter(
        FuncDefOp originalFunc, Value newRefBase,
        const SrcStructFieldToCloneInDest &oldToNewFieldDef
    )
        : OpInterfaceRewritePattern(originalFunc.getContext()), funcRef(originalFunc),
          oldBaseVal(nullptr), newBaseVal(newRefBase), oldToNewFields(oldToNewFieldDef) {}

    LogicalResult match(FieldRefOpInterface op) const final {
      assert(oldBaseVal); // ensure it's used via `cloneWithFieldRefUpdate()` only
      // Check if the FieldRef accesses a field of "self" within the `oldToNewFields` map.
      // Per `cloneWithFieldRefUpdate()`, `oldBaseVal` is the "self" value of `funcRef` so
      // check for a match there and then check that the referenced field name is in the map.
      return success(op.getComponent() == oldBaseVal && oldToNewFields.contains(op.getFieldName()));
    }

    void rewrite(FieldRefOpInterface op, PatternRewriter &rewriter) const final {
      rewriter.modifyOpInPlace(op, [this, &op]() {
        DestCloneOfSrcStructField newF = oldToNewFields.at(op.getFieldName());
        op.setFieldName(newF.getSymName());
        op.getComponentMutable().set(this->newBaseVal);
      });
    }

    /// Create a clone of the `FuncDefOp` and update field references according to the
    /// `SrcStructFieldToCloneInDest` map (both are within the given `FieldRefRewriter`).
    static FuncDefOp cloneWithFieldRefUpdate(std::unique_ptr<FieldRefRewriter> thisPat) {
      IRMapping mapper;
      FuncDefOp srcFuncClone = thisPat->funcRef.clone(mapper);
      // Update some data in the `FieldRefRewriter` instance before moving it.
      thisPat->funcRef = srcFuncClone;
      thisPat->oldBaseVal = getSelfValue(srcFuncClone);
      // Run the rewriter to replace read/write ops
      MLIRContext *ctx = thisPat->getContext();
      RewritePatternSet patterns(ctx, std::move(thisPat));
      walkAndApplyPatterns(srcFuncClone, std::move(patterns));

      return srcFuncClone;
    }
  };

  /// Common implementation for inlining both "constrain" and "compute" functions.
  class ImplBase {
  protected:
    const StructInliner &data;
    const DestToSrcToClonedSrcInDest &destToSrcToClone;

    /// Get the "self" struct parameter from the CallOp and determine which field that struct was
    /// stored in within the caller.
    virtual FieldRefOpInterface getSelfRefField(CallOp callOp) = 0;
    virtual void processCloneBeforeInlining(FuncDefOp func) {}
    virtual ~ImplBase() = default;

  public:
    ImplBase(const StructInliner &inliner, const DestToSrcToClonedSrcInDest &destToSrcToCloneRef)
        : data(inliner), destToSrcToClone(destToSrcToCloneRef) {}

    LogicalResult doInlining(FuncDefOp srcFunc, FuncDefOp destFunc) {
      LLVM_DEBUG({
        llvm::dbgs() << "[doInlining] SOURCE FUNCTION:\n";
        srcFunc.dump();
        llvm::dbgs() << "[doInlining] DESTINATION FUNCTION:\n";
        destFunc.dump();
      });

      InlinerInterface inliner(destFunc.getContext());

      /// Replaces CallOp that target `srcFunc` with an inlined version of `srcFunc`.
      auto callHandler = [this, &inliner, &srcFunc](CallOp callOp) {
        // Ensure the CallOp targets `srcFunc`
        auto callOpTarget = callOp.getCalleeTarget(this->data.tables);
        assert(succeeded(callOpTarget));
        if (callOpTarget->get() != srcFunc) {
          return WalkResult::advance();
        }

        // Get the "self" struct parameter from the CallOp and determine which field that struct
        // was stored in within the caller (i.e. `destFunc`).
        FieldRefOpInterface selfFieldRefOp = this->getSelfRefField(callOp);
        if (!selfFieldRefOp) {
          // Note: error message was already printed within `getSelfRefField()`
          return WalkResult::interrupt(); // use interrupt to signal failure
        }

        // Create a clone of the source function (must do the whole function not just the body
        // region because `inlineCall()` expects the Region to have a parent op) and update field
        // references to the old struct fields to instead use the new struct fields.
        FuncDefOp srcFuncClone = FieldRefRewriter::cloneWithFieldRefUpdate(
            std::make_unique<FieldRefRewriter>(
                srcFunc, selfFieldRefOp.getComponent(),
                this->destToSrcToClone.at(this->data.getDef(selfFieldRefOp))
            )
        );
        this->processCloneBeforeInlining(srcFuncClone);

        // Inline the cloned function in place of `callOp`
        LogicalResult inlineCallRes =
            inlineCall(inliner, callOp, srcFuncClone, &srcFuncClone.getBody(), false);
        if (failed(inlineCallRes)) {
          callOp.emitError().append("Failed to inline ", srcFunc.getFullyQualifiedName()).report();
          return WalkResult::interrupt(); // use interrupt to signal failure
        }
        srcFuncClone.erase();      // delete what's left after transferring the body elsewhere
        callOp.erase();            // delete the original CallOp
        return WalkResult::skip(); // Must skip because the CallOp was erased.
      };

      auto fieldWriteHandler = [this](FieldWriteOp writeOp) {
        // Check if the field ref op should be deleted in the end
        if (this->destToSrcToClone.contains(this->data.getDef(writeOp))) {
          this->data.toDelete.fieldWriteOps.insert(writeOp);
        }
        return WalkResult::advance();
      };

      /// Combine chained FieldReadOp according to replacements in `destToSrcToClone`.
      /// See `combineReadChain()`
      auto fieldReadHandler = [this](FieldReadOp readOp) {
        // Check if the field ref op should be deleted in the end
        if (this->destToSrcToClone.contains(this->data.getDef(readOp))) {
          this->data.toDelete.fieldReadOps.insert(readOp);
        }
        // If the FieldReadOp was replaced/erased, must skip.
        return combineReadChain(readOp, this->data.tables, destToSrcToClone)
                   ? WalkResult::skip()
                   : WalkResult::advance();
      };

      WalkResult walkRes = destFunc.getBody().walk<WalkOrder::PreOrder>([&](Operation *op) {
        return TypeSwitch<Operation *, WalkResult>(op)
            .Case<CallOp>(callHandler)
            .Case<FieldWriteOp>(fieldWriteHandler)
            .Case<FieldReadOp>(fieldReadHandler)
            .Default([](Operation *) { return WalkResult::advance(); });
      });

      return failure(walkRes.wasInterrupted());
    }
  };

  class ConstrainImpl : public ImplBase {
    using ImplBase::ImplBase;

    FieldRefOpInterface getSelfRefField(CallOp callOp) override {
      LLVM_DEBUG({ llvm::dbgs() << "[ConstrainImpl::getSelfRefField] " << callOp << '\n'; });

      // The typical pattern is to read a struct instance from a field and then call "constrain()"
      // on it. Get the Value passed as the "self" struct to the CallOp and determine which field it
      // was read from in the current struct (i.e., `destStruct`).
      FieldRefOpInterface selfFieldRef = getFieldReadThatDefinesSelfValuePassedToConstrain(callOp);
      if (selfFieldRef &&
          selfFieldRef.getComponent().getType() == this->data.destStruct.getType()) {
        return selfFieldRef;
      }
      callOp.emitError()
          .append(
              "expected \"self\" parameter to \"@", FUNC_NAME_CONSTRAIN,
              "\" to be passed a value read from a field in the current stuct."
          )
          .report();
      return nullptr;
    }
  };

  class ComputeImpl : public ImplBase {
    using ImplBase::ImplBase;

    FieldRefOpInterface getSelfRefField(CallOp callOp) override {
      LLVM_DEBUG({ llvm::dbgs() << "[ComputeImpl::getSelfRefField] " << callOp << '\n'; });

      // The typical pattern is to write the return value of "compute()" to a field in
      // the current struct (i.e., `destStruct`).
      // It doesn't really make sense (although there is no semantic restriction against it) to just
      // pass the "compute()" result into another function and never write it to a field since that
      // leaves no way for the "constrain()" function to call "constrain()" on that result struct.
      FailureOr<FieldWriteOp> foundWrite =
          findOpThatStoresSubcmp(callOp.getSelfValueFromCompute(), [&callOp]() {
        return callOp.emitOpError().append("\"@", FUNC_NAME_COMPUTE, "\" ");
      });
      return static_cast<FieldRefOpInterface>(foundWrite.value_or(nullptr));
    }

    void processCloneBeforeInlining(FuncDefOp func) override {
      // Within the compute function, find `CreateStructOp` with `srcStruct` type and mark them
      // for later deletion. The deletion must occur later because these values may still have
      // uses until ALL callees of a function have been inlined.
      func.getBody().walk([this](CreateStructOp newStructOp) {
        if (newStructOp.getType() == this->data.srcStruct.getType()) {
          this->data.toDelete.newStructOps.push_back(newStructOp);
        }
      });
    }
  };

  // Find any field(s) in `destStruct` whose type matches `srcStruct` (allowing any parameters, if
  // applicable). For each such field, clone all fields from `srcStruct` into `destStruct` and cache
  // the mapping of `destStruct` to `srcStruct` to cloned fields in the return value.
  DestToSrcToClonedSrcInDest cloneFields() {
    DestToSrcToClonedSrcInDest destToSrcToClone;

    SymbolTable &destStructSymTable = tables.getSymbolTable(destStruct);
    StructType srcStructType = srcStruct.getType();
    for (FieldDefOp destField : destStruct.getFieldDefs()) {
      if (StructType destFieldType = llvm::dyn_cast<StructType>(destField.getType())) {
        UnificationMap unifications;
        if (!structTypesUnify(srcStructType, destFieldType, {}, &unifications)) {
          continue;
        }
        assert(unifications.empty()); // `makePlan()` reports failure earlier
        // Mark the original `destField` for deletion
        toDelete.fieldDefs.push_back(destField);
        // Clone each field from 'srcStruct' into 'destStruct'. Add an entry to `destToSrcToClone`
        // even if there are no fields in `srcStruct` so its presence can be used as a marker.
        SrcStructFieldToCloneInDest &srcToClone = destToSrcToClone[destField];
        std::vector<FieldDefOp> srcFields = srcStruct.getFieldDefs();
        if (srcFields.empty()) {
          continue;
        }
        OpBuilder builder(destField);
        std::string newNameBase =
            destField.getName().str() + ':' + BuildShortTypeString::from(destFieldType);
        for (FieldDefOp srcField : srcFields) {
          DestCloneOfSrcStructField newF = llvm::cast<FieldDefOp>(builder.clone(*srcField));
          newF.setName(builder.getStringAttr(newNameBase + '+' + newF.getName()));
          srcToClone[srcField.getSymNameAttr()] = newF;
          // Also update the cached SymbolTable
          destStructSymTable.insert(newF);
        }
      }
    }
    return destToSrcToClone;
  }

  /// Inline the "constrain" function from `srcStruct` into `destStruct`.
  inline LogicalResult inlineConstrainCall(const DestToSrcToClonedSrcInDest &destToSrcToClone) {
    return ConstrainImpl(*this, destToSrcToClone)
        .doInlining(srcStruct.getConstrainFuncOp(), destStruct.getConstrainFuncOp());
  }

  /// Inline the "compute" function from `srcStruct` into `destStruct`.
  inline LogicalResult inlineComputeCall(const DestToSrcToClonedSrcInDest &destToSrcToClone) {
    return ComputeImpl(*this, destToSrcToClone)
        .doInlining(srcStruct.getComputeFuncOp(), destStruct.getComputeFuncOp());
  }

public:
  StructInliner(
      SymbolTableCollection &tbls, PendingErasure &opsToDelete, StructDefOp from, StructDefOp into
  )
      : tables(tbls), toDelete(opsToDelete), srcStruct(from), destStruct(into) {}

  FailureOr<DestToSrcToClonedSrcInDest> doInline() {
    LLVM_DEBUG(
        llvm::dbgs() << "[StructInliner] merge " << srcStruct.getSymNameAttr() << " into "
                     << destStruct.getSymNameAttr() << '\n'
    );

    DestToSrcToClonedSrcInDest destToSrcToClone = cloneFields();
    if (failed(inlineConstrainCall(destToSrcToClone)) ||
        failed(inlineComputeCall(destToSrcToClone))) {
      return failure(); // error already printed within doInlining()
    }
    return destToSrcToClone;
  }
};

<<<<<<< HEAD
/// Handles remaining uses of an Operation's result Value before erasing the Operation.
class DanglingUseHandler {
  SymbolTableCollection &tables;
  const DestToSrcToClonedSrcInDest &destToSrcToClone;
  ArrayRef<FieldRefOpInterface> otherRefsToBeDeleted;

public:
  DanglingUseHandler(
      SymbolTableCollection &symTables, const DestToSrcToClonedSrcInDest &destToSrcToCloneRef,
      ArrayRef<FieldRefOpInterface> otherRefsPendingDeletion = {}
  )
      : tables(symTables), destToSrcToClone(destToSrcToCloneRef),
        otherRefsToBeDeleted(otherRefsPendingDeletion) {}

=======
template <typename T>
concept HasContainsOp = requires(const T &t, Operation *p) {
  { t.contains(p) } -> std::convertible_to<bool>;
};

/// Handles remaining uses of an Operation's result Value before erasing the Operation.
template <typename... PendingDeletionSets>
  requires(HasContainsOp<PendingDeletionSets> && ...)
class DanglingUseHandler {
  SymbolTableCollection &tables;
  const DestToSrcToClonedSrcInDest &destToSrcToClone;
  std::tuple<const PendingDeletionSets &...> otherRefsToBeDeleted;

public:
  DanglingUseHandler(
      SymbolTableCollection &symTables, const DestToSrcToClonedSrcInDest &destToSrcToCloneRef,
      const PendingDeletionSets &...otherRefsPendingDeletion
  )
      : tables(symTables), destToSrcToClone(destToSrcToCloneRef),
        otherRefsToBeDeleted(otherRefsPendingDeletion...) {}

>>>>>>> 31f3184f
  /// Call before erasing an Operation to ensure that any remaining uses of the Operation's result
  /// are removed if possible, else report an error (the subsequent call to erase() would fail
  /// anyway if the result Value still has uses). Handles the following cases:
  /// - If the op is used as argument to a function with a body, convert to take fields separately.
  /// - If the op is used as argument to a function without a body, report an error.
  LogicalResult handle(Operation *op) const {
    if (op->use_empty()) {
      return success(); // safe to erase
    }

    LLVM_DEBUG({
      llvm::dbgs() << "[DanglingUseHandler::handle] op: " << *op << '\n';
      llvm::dbgs() << "[DanglingUseHandler::handle]   in function: "
                   << op->getParentOfType<FuncDefOp>() << '\n';
    });
    for (OpOperand &use : llvm::make_early_inc_range(op->getUses())) {
      if (CallOp c = llvm::dyn_cast<CallOp>(use.getOwner())) {
        if (failed(handleUseInCallOp(use, c, op))) {
          return failure();
        }
      } else {
        Operation *user = use.getOwner();
        // Report an error for any user other than some field ref that will be deleted anyway.
        if (!opWillBeDeleted(user)) {
          return op->emitOpError()
              .append(
                  "with use in '", user->getName().getStringRef(),
                  "' is not (currently) supported by this pass."
              )
              .attachNote(user->getLoc())
              .append("used by this operation");
        }
      }
    }
    // Ensure that all users of the 'op' were deleted above, or will be per 'otherRefsToBeDeleted'.
    if (!op->use_empty()) {
      for (Operation *user : op->getUsers()) {
        if (!opWillBeDeleted(user)) {
          llvm::errs() << "Op has remaining use(s) that could not be removed: " << *op << '\n';
          llvm_unreachable("Expected all uses to be removed");
        }
      }
    }
    return success();
  }

private:
  inline LogicalResult handleUseInCallOp(OpOperand &use, CallOp inCall, Operation *origin) const {
    LLVM_DEBUG(
        llvm::dbgs() << "[DanglingUseHandler::handleUseInCallOp]   use in call: " << inCall << '\n'
    );
    unsigned argIdx = use.getOperandNumber() - inCall.getArgOperands().getBeginOperandIndex();
    LLVM_DEBUG(
        llvm::dbgs() << "[DanglingUseHandler::handleUseInCallOp]     at index: " << argIdx << '\n'
    );

    auto tgtFuncRes = inCall.getCalleeTarget(tables);
    if (failed(tgtFuncRes)) {
      return origin
          ->emitOpError("as argument to an unknown function is not supported by this pass.")
          .attachNote(inCall.getLoc())
          .append("used by this call");
    }
    FuncDefOp tgtFunc = tgtFuncRes->get();
    LLVM_DEBUG(
        llvm::dbgs() << "[DanglingUseHandler::handleUseInCallOp]   call target: " << tgtFunc << '\n'
    );
    if (tgtFunc.isExternal()) {
      // Those without a body (i.e. external implementation) present a problem because LLZK does
      // not define a memory layout for the external implementation to interpret the struct.
      return origin
          ->emitOpError("as argument to a no-body free function is not supported by this pass.")
          .attachNote(inCall.getLoc())
          .append("used by this call");
    }

    FieldRefOpInterface paramFromField = TypeSwitch<Operation *, FieldRefOpInterface>(origin)
<<<<<<< HEAD
                                             .Case<FieldReadOp>([](auto p) { return p; })
                                             .Case<CreateStructOp>([](auto p) {
=======
                                             .template Case<FieldReadOp>([](auto p) { return p; })
                                             .template Case<CreateStructOp>([](auto p) {
>>>>>>> 31f3184f
      return findOpThatStoresSubcmp(p, [&p]() { return p.emitOpError(); }).value_or(nullptr);
    }).Default([](Operation *p) {
      llvm::errs() << "Encountered unexpected op: "
                   << (p ? p->getName().getStringRef() : "<<null>>") << '\n';
      llvm_unreachable("Unexpected op kind");
      return nullptr;
    });
    LLVM_DEBUG({
      llvm::dbgs() << "[DanglingUseHandler::handleUseInCallOp]   field ref op for param: "
                   << (paramFromField ? debug::toStringOne(paramFromField) : "<<null>>") << '\n';
    });
    if (!paramFromField) {
      return failure(); // error already printed within findOpThatStoresSubcmp()
    }
    const SrcStructFieldToCloneInDest &newFields =
        destToSrcToClone.at(getDef(tables, paramFromField));
    LLVM_DEBUG({
      llvm::dbgs() << "[DanglingUseHandler::handleUseInCallOp]   fields to split: "
                   << debug::toStringList(newFields) << '\n';
    });

    // Convert the FuncDefOp side first (to use the easier builder for the new CallOp).
    splitFunctionParam(tgtFunc, argIdx, newFields);
    LLVM_DEBUG({
      llvm::dbgs() << "[DanglingUseHandler::handleUseInCallOp]   UPDATED call target: " << tgtFunc
                   << '\n';
      llvm::dbgs() << "[DanglingUseHandler::handleUseInCallOp]   UPDATED call target type: "
                   << tgtFunc.getFunctionType() << '\n';
    });

    // Convert the CallOp side. Add a FieldReadOp for each value from the struct and pass them
    // individually in place of the struct parameter.
<<<<<<< HEAD
    {
      OpBuilder builder(inCall);
      SmallVector<Value> splitArgs;
      // Before the CallOp, insert a read from every new field. These Values will replace the
      // original argument in the CallOp.
      Value originalBaseVal = paramFromField.getComponent();
      for (auto [origName, newFieldRef] : newFields) {
        splitArgs.push_back(builder.create<FieldReadOp>(
            inCall.getLoc(), newFieldRef.getType(), originalBaseVal, newFieldRef.getNameAttr()
        ));
      }
      // Generate the new argument list from the original but replace 'argIdx'
      SmallVector<Value> newOpArgs(inCall.getArgOperands());
      newOpArgs.insert(
          newOpArgs.erase(newOpArgs.begin() + argIdx), splitArgs.begin(), splitArgs.end()
      );
      // Create the new CallOp, replace uses of the old with the new, delete the old
      inCall.replaceAllUsesWith(builder.create<CallOp>(
          inCall.getLoc(), tgtFunc, CallOp::toVectorOfValueRange(inCall.getMapOperands()),
          inCall.getNumDimsPerMapAttr(), newOpArgs
      ));
      inCall.erase();
    }
=======
    OpBuilder builder(inCall);
    SmallVector<Value> splitArgs;
    // Before the CallOp, insert a read from every new field. These Values will replace the
    // original argument in the CallOp.
    Value originalBaseVal = paramFromField.getComponent();
    for (auto [origName, newFieldRef] : newFields) {
      splitArgs.push_back(builder.create<FieldReadOp>(
          inCall.getLoc(), newFieldRef.getType(), originalBaseVal, newFieldRef.getNameAttr()
      ));
    }
    // Generate the new argument list from the original but replace 'argIdx'
    SmallVector<Value> newOpArgs(inCall.getArgOperands());
    newOpArgs.insert(
        newOpArgs.erase(newOpArgs.begin() + argIdx), splitArgs.begin(), splitArgs.end()
    );
    // Create the new CallOp, replace uses of the old with the new, delete the old
    inCall.replaceAllUsesWith(builder.create<CallOp>(
        inCall.getLoc(), tgtFunc, CallOp::toVectorOfValueRange(inCall.getMapOperands()),
        inCall.getNumDimsPerMapAttr(), newOpArgs
    ));
    inCall.erase();
>>>>>>> 31f3184f
    LLVM_DEBUG({
      llvm::dbgs() << "[DanglingUseHandler::handleUseInCallOp]   UPDATED function: "
                   << origin->getParentOfType<FuncDefOp>() << '\n';
    });
    return success();
  }

  /// Helper function to determine if an Operation is contained in 'otherRefsToBeDeleted'
  inline bool opWillBeDeleted(Operation *otherOp) const {
<<<<<<< HEAD
    return std::find(otherRefsToBeDeleted.begin(), otherRefsToBeDeleted.end(), otherOp) !=
           otherRefsToBeDeleted.end();
=======
    return std::apply([&](const auto &...sets) {
      return ((sets.contains(otherOp)) || ...);
    }, otherRefsToBeDeleted);
>>>>>>> 31f3184f
  }

  /// Replace the function parameter at `paramIdx` with multiple parameters according to the types
  /// of the values in the given `SrcStructFieldToCloneInDest` map. Within the body, replace reads
  /// from the original parameter with direct uses of the new block argument Values per the field
  /// name keys in the map.
  static void splitFunctionParam(
      FuncDefOp func, unsigned paramIdx, const SrcStructFieldToCloneInDest &nameToNewField
  ) {
    class Impl : public FunctionTypeConverter {
      unsigned inputIdx;
      const SrcStructFieldToCloneInDest &newFields;

    public:
      Impl(unsigned paramIdx, const SrcStructFieldToCloneInDest &nameToNewField)
          : inputIdx(paramIdx), newFields(nameToNewField) {}

    protected:
      SmallVector<Type> convertInputs(ArrayRef<Type> origTypes) override {
        SmallVector<Type> newTypes(origTypes);
        auto it = newTypes.erase(newTypes.begin() + inputIdx);
        for (auto [_, newField] : newFields) {
          newTypes.insert(it, newField.getType());
          ++it;
        }
        return newTypes;
      }
      SmallVector<Type> convertResults(ArrayRef<Type> origTypes) override {
        return SmallVector<Type>(origTypes);
      }
      ArrayAttr convertInputAttrs(ArrayAttr origAttrs, SmallVector<Type>) override {
        if (origAttrs) {
          // Replicate the value at `origAttrs[inputIdx]` to have `newFields.size()`
          SmallVector<Attribute> newAttrs(origAttrs.getValue());
          newAttrs.insert(newAttrs.begin() + inputIdx, newFields.size() - 1, origAttrs[inputIdx]);
          return ArrayAttr::get(origAttrs.getContext(), newAttrs);
        }
        return nullptr;
<<<<<<< HEAD
      }
      ArrayAttr convertResultAttrs(ArrayAttr origAttrs, SmallVector<Type>) override {
        return origAttrs;
=======
>>>>>>> 31f3184f
      }
      ArrayAttr convertResultAttrs(ArrayAttr origAttrs, SmallVector<Type>) override {
        return origAttrs;
      }

      void processBlockArgs(Block &entryBlock, RewriterBase &rewriter) override {
        Value oldStructRef = entryBlock.getArgument(inputIdx);

        // Insert new Block arguments, one per field, following the original one. Keep a map
        // of field name to the associated block argument for replacing FieldReadOp.
        llvm::StringMap<BlockArgument> fieldNameToNewArg;
        Location loc = oldStructRef.getLoc();
        unsigned idx = inputIdx;
        for (auto [fieldName, newField] : newFields) {
          // note: pre-increment so the original to be erased is still at `inputIdx`
          BlockArgument newArg = entryBlock.insertArgument(++idx, newField.getType(), loc);
          fieldNameToNewArg[fieldName] = newArg;
        }

<<<<<<< HEAD
      void processBlockArgs(Block &entryBlock, RewriterBase &rewriter) override {
        Value oldStructRef = entryBlock.getArgument(inputIdx);

        // Insert new Block arguments, one per field, following the original one. Keep a map
        // of field name to the associated block argument for replacing FieldReadOp.
        llvm::StringMap<BlockArgument> fieldNameToNewArg;
        Location loc = oldStructRef.getLoc();
        unsigned idx = inputIdx;
        for (auto [fieldName, newField] : newFields) {
          // note: pre-increment so the original to be erased is still at `inputIdx`
          BlockArgument newArg = entryBlock.insertArgument(++idx, newField.getType(), loc);
          fieldNameToNewArg[fieldName] = newArg;
        }

=======
>>>>>>> 31f3184f
        // Find all field reads from the original Block argument and replace uses of those
        // reads with the appropriate new Block argument.
        for (OpOperand &oldBlockArgUse : llvm::make_early_inc_range(oldStructRef.getUses())) {
          if (FieldReadOp readOp = llvm::dyn_cast<FieldReadOp>(oldBlockArgUse.getOwner())) {
            if (readOp.getComponent() == oldStructRef) {
              BlockArgument newArg = fieldNameToNewArg.at(readOp.getFieldName());
              rewriter.replaceAllUsesWith(readOp, newArg);
              rewriter.eraseOp(readOp);
              continue;
            }
          }
          // Currently, there's no other way in which a StructType parameter can be used.
          llvm::errs() << "Unexpected use of " << oldBlockArgUse.get() << " in "
                       << *oldBlockArgUse.getOwner() << '\n';
          llvm_unreachable("Not yet implemented");
        }

        // Delete the original Block argument
        entryBlock.eraseArgument(inputIdx);
      }
    };
    IRRewriter rewriter(func.getContext());
    Impl(paramIdx, nameToNewField).convert(func, rewriter);
  }
};
<<<<<<< HEAD

static LogicalResult finalizeStruct(
    SymbolTableCollection &tables, StructDefOp caller, PendingErasure &&toDelete,
    DestToSrcToClonedSrcInDest &&destToSrcToClone
) {
  LLVM_DEBUG({
    llvm::dbgs() << "[finalizeStruct] dumping 'caller' struct before compressing chains:\n";
    caller.print(llvm::dbgs(), OpPrintingFlags().assumeVerified());
    llvm::dbgs() << '\n';
  });

=======

static LogicalResult finalizeStruct(
    SymbolTableCollection &tables, StructDefOp caller, PendingErasure &&toDelete,
    DestToSrcToClonedSrcInDest &&destToSrcToClone
) {
  LLVM_DEBUG({
    llvm::dbgs() << "[finalizeStruct] dumping 'caller' struct before compressing chains:\n";
    caller.print(llvm::dbgs(), OpPrintingFlags().assumeVerified());
    llvm::dbgs() << '\n';
  });

>>>>>>> 31f3184f
  // Compress chains of reads that result after inlining multiple callees.
  caller.getConstrainFuncOp().walk([&tables, &destToSrcToClone](FieldReadOp readOp) {
    combineReadChain(readOp, tables, destToSrcToClone);
  });
<<<<<<< HEAD
  auto res = caller.getComputeFuncOp().walk([&tables, &destToSrcToClone](FieldReadOp readOp) {
    combineReadChain(readOp, tables, destToSrcToClone);
    LogicalResult innerRes = combineNewThenReadChain(readOp, tables, destToSrcToClone);
    return failed(innerRes) ? WalkResult::interrupt() : WalkResult::advance();
  });
  if (res.wasInterrupted()) {
    return failure(); // error already printed within combineNewThenReadChain()
  }

  LLVM_DEBUG({
    llvm::dbgs() << "[finalizeStruct] dumping 'caller' struct before deleting ops:\n";
    caller.print(llvm::dbgs(), OpPrintingFlags().assumeVerified());
    llvm::dbgs() << '\n';
    llvm::dbgs() << "[finalizeStruct] ops marked for deletion:\n";
    for (FieldRefOpInterface op : toDelete.fieldRefOps) {
      llvm::dbgs().indent(2) << op << '\n';
    }
=======
  FuncDefOp computeFn = caller.getComputeFuncOp();
  Value computeSelfVal = computeFn.getSelfValueFromCompute();
  auto res = computeFn.walk([&tables, &destToSrcToClone, &computeSelfVal](FieldReadOp readOp) {
    combineReadChain(readOp, tables, destToSrcToClone);
    // Reads targeting the "self" value from "compute()" are not eligible for the compression
    // provided in `combineNewThenReadChain()` and will actually cause an error within.
    if (readOp.getComponent() == computeSelfVal) {
      return WalkResult::advance();
    }
    LogicalResult innerRes = combineNewThenReadChain(readOp, tables, destToSrcToClone);
    return failed(innerRes) ? WalkResult::interrupt() : WalkResult::advance();
  });
  if (res.wasInterrupted()) {
    return failure(); // error already printed within combineNewThenReadChain()
  }

  LLVM_DEBUG({
    llvm::dbgs() << "[finalizeStruct] dumping 'caller' struct before deleting ops:\n";
    caller.print(llvm::dbgs(), OpPrintingFlags().assumeVerified());
    llvm::dbgs() << '\n';
    llvm::dbgs() << "[finalizeStruct] ops marked for deletion:\n";
    for (Operation *op : toDelete.fieldReadOps) {
      llvm::dbgs().indent(2) << *op << '\n';
    }
    for (Operation *op : toDelete.fieldWriteOps) {
      llvm::dbgs().indent(2) << *op << '\n';
    }
>>>>>>> 31f3184f
    for (CreateStructOp op : toDelete.newStructOps) {
      llvm::dbgs().indent(2) << op << '\n';
    }
    for (DestFieldWithSrcStructType op : toDelete.fieldDefs) {
      llvm::dbgs().indent(2) << op << '\n';
    }
  });

  // Handle remaining uses of CreateStructOp before deleting anything because this process
<<<<<<< HEAD
  // needs to be able to find the writes that stores the result of these ops.
  {
    DanglingUseHandler useHandler(tables, destToSrcToClone, toDelete.fieldRefOps);
    for (CreateStructOp op : toDelete.newStructOps) {
      if (failed(useHandler.handle(op))) {
        return failure(); // error already printed within handle()
      }
    }
  }
  // Next, to avoid "still has uses" errors, must erase FieldRefOpInterface before erasing
  // the CreateStructOp or FieldDefOp.
  {
    DanglingUseHandler useHandler(tables, destToSrcToClone);
    for (FieldRefOpInterface op : toDelete.fieldRefOps) {
      if (failed(useHandler.handle(op))) {
        return failure(); // error already printed within handle()
      }
      op.erase();
    }
=======
  // needs to be able to find the FieldWriteOp instances that store the result of these ops.
  DanglingUseHandler<SmallPtrSet<Operation *, 8>, SmallPtrSet<Operation *, 8>> useHandler(
      tables, destToSrcToClone, toDelete.fieldWriteOps, toDelete.fieldReadOps
  );
  for (CreateStructOp op : toDelete.newStructOps) {
    if (failed(useHandler.handle(op))) {
      return failure(); // error already printed within handle()
    }
  }
  // Next, to avoid "still has uses" errors, must erase FieldWriteOp first, then FieldReadOp, before
  // erasing the CreateStructOp or FieldDefOp.
  for (Operation *op : toDelete.fieldWriteOps) {
    if (failed(useHandler.handle(op))) {
      return failure(); // error already printed within handle()
    }
    op->erase();
  }
  for (Operation *op : toDelete.fieldReadOps) {
    if (failed(useHandler.handle(op))) {
      return failure(); // error already printed within handle()
    }
    op->erase();
>>>>>>> 31f3184f
  }
  for (CreateStructOp op : toDelete.newStructOps) {
    op.erase();
  }
  // Finally, erase FieldDefOp via SymbolTable so table itself is updated too.
  SymbolTable &callerSymTab = tables.getSymbolTable(caller);
  for (DestFieldWithSrcStructType op : toDelete.fieldDefs) {
    assert(op.getParentOp() == caller); // using correct SymbolTable
    callerSymTab.erase(op);
  }

  return success();
}

} // namespace

LogicalResult performInlining(SymbolTableCollection &tables, InliningPlan &plan) {
  for (auto &[caller, callees] : plan) {
    // Cache operations that should be deleted but must wait until all callees are processed
    // to ensure that all uses of the values defined by these operations are replaced.
    PendingErasure toDelete;
    // Cache old-to-new field mappings across all callees inlined for the current struct.
    DestToSrcToClonedSrcInDest aggregateReplacements;
    // Inline callees/subcomponents of the current struct
    for (StructDefOp toInline : callees) {
      FailureOr<DestToSrcToClonedSrcInDest> res =
          StructInliner(tables, toDelete, toInline, caller).doInline();
      if (failed(res)) {
        return failure();
      }
      // Add current field replacements to the aggregate
      for (auto &[k, v] : res.value()) {
        assert(!aggregateReplacements.contains(k) && "duplicate not possible");
        aggregateReplacements[k] = std::move(v);
      }
    }
    // Complete steps to finalize/cleanup the caller
    LogicalResult finalizeResult =
        finalizeStruct(tables, caller, std::move(toDelete), std::move(aggregateReplacements));
    if (failed(finalizeResult)) {
      return failure();
    }
  }
  return success();
}

namespace {

class InlineStructsPass : public llzk::impl::InlineStructsPassBase<InlineStructsPass> {
  static uint64_t complexity(FuncDefOp f) {
    uint64_t complexity = 0;
    f.getBody().walk([&complexity](Operation *op) {
      if (llvm::isa<felt::MulFeltOp>(op)) {
        ++complexity;
      } else if (auto ee = llvm::dyn_cast<constrain::EmitEqualityOp>(op)) {
        complexity += computeEmitEqCardinality(ee.getLhs().getType());
      } else if (auto ec = llvm::dyn_cast<constrain::EmitContainmentOp>(op)) {
        // TODO: increment based on dimension sizes in the operands
        // Pending update to implementation/semantics of EmitContainmentOp.
        ++complexity;
      }
    });
    return complexity;
  }

  static FailureOr<FuncDefOp>
  getIfStructConstrain(const SymbolUseGraphNode *node, SymbolTableCollection &tables) {
    auto lookupRes = node->lookupSymbol(tables, false);
    assert(succeeded(lookupRes) && "graph contains node with invalid path");
    if (FuncDefOp f = llvm::dyn_cast<FuncDefOp>(lookupRes->get())) {
      if (f.isStructConstrain()) {
        return f;
      }
    }
    return failure();
  }

  /// Return the parent StructDefOp for the given Function (which is known to be a struct
  /// "constrain" function so it must have a StructDefOp parent).
  static inline StructDefOp getParentStruct(FuncDefOp func) {
    assert(func.isStructConstrain()); // pre-condition
    FailureOr<StructDefOp> currentNodeParentStruct = getParentOfType<StructDefOp>(func);
    assert(succeeded(currentNodeParentStruct)); // follows from ODS definition
    return currentNodeParentStruct.value();
  }

  /// Return 'true' iff the `maxComplexity` option is set and the given value exceeds it.
  inline bool exceedsMaxComplexity(uint64_t check) {
    return maxComplexity > 0 && check > maxComplexity;
  }

  /// Check for additional conditions that make inlining impossible (at least in the current
  /// implementation).
  static inline bool canInline(FuncDefOp currentFunc, FuncDefOp successorFunc) {
    // Find CallOp for `successorFunc` within `currentFunc` and check the condition used by
    // `ConstrainImpl::getSelfRefField()`.
    //
    // Implementation Note: There is a possibility that the "self" value is not from a field read.
    // It could be a parameter to the current/destination function or a global read. Inlining a
    // struct stored to a global would probably require splitting up the global into multiple, one
    // for each field in the successor/source struct. That may not be a good idea. The parameter
    // case could be handled but it will not have a mapping in `destToSrcToClone` in
    // `getSelfRefField()` and new fields will still need to be added. They can be prefixed with
    // parameter index since there is no current field name to use as the unique prefix. Handling
    // that would require refactoring the inlining process a bit.
    WalkResult res = currentFunc.walk([](CallOp c) {
      return getFieldReadThatDefinesSelfValuePassedToConstrain(c)
                 ? WalkResult::interrupt() // use interrupt to indicate success
                 : WalkResult::advance();
    });
    LLVM_DEBUG({
      llvm::dbgs() << "[canInline] " << successorFunc.getFullyQualifiedName() << " into "
                   << currentFunc.getFullyQualifiedName() << "? " << res.wasInterrupted() << '\n';
    });
    return res.wasInterrupted();
  }

  /// Perform a bottom-up traversal of the "constrain" function nodes in the SymbolUseGraph to
  /// determine which ones can be inlined to their callers while respecting the `maxComplexity`
  /// option. Using a bottom-up traversal may give a better result than top-down because the latter
  /// could result in a chain of structs being inlined differently from different use sites.
  inline FailureOr<InliningPlan>
  makePlan(const SymbolUseGraph &useGraph, SymbolTableCollection &tables) {
    LLVM_DEBUG({
      llvm::dbgs() << "Running InlineStructsPass with max complexity ";
      if (maxComplexity == 0) {
        llvm::dbgs() << "unlimited";
      } else {
        llvm::dbgs() << maxComplexity;
      }
      llvm::dbgs() << '\n';
    });
    InliningPlan retVal;
    DenseMap<const SymbolUseGraphNode *, uint64_t> complexityMemo;

    // NOTE: The assumption that the use graph has no cycles allows `complexityMemo` to only
    // store the result for relevant nodes and assume nodes without a mapped value are `0`. This
    // must be true of the "compute"/"constrain" function uses and field defs because circuits
    // must be acyclic. This is likely true to for the symbol use graph is general but if a
    // counterexample is ever found, the algorithm below must be re-evaluated.
    assert(!hasCycle(&useGraph));

    // Traverse "constrain" function nodes to compute their complexity and an inlining plan. Use
    // post-order traversal so the complexity of all successor nodes is computed before computing
    // the current node's complexity.
    for (const SymbolUseGraphNode *currentNode : llvm::post_order(&useGraph)) {
      LLVM_DEBUG(llvm::dbgs() << "\ncurrentNode = " << currentNode->toString());
      if (!currentNode->isRealNode()) {
        continue;
      }
      if (currentNode->isStructParam()) {
        // Try to get the location of the StructDefOp to report an error.
        Operation *lookupFrom = currentNode->getSymbolPathRoot().getOperation();
        SymbolRefAttr prefix = getPrefixAsSymbolRefAttr(currentNode->getSymbolPath());
        auto res = lookupSymbolIn<StructDefOp>(tables, prefix, lookupFrom, lookupFrom, false);
        // If that lookup didn't work for some reason, report at the path root location.
        Operation *reportLoc = succeeded(res) ? res->get() : lookupFrom;
        return reportLoc->emitError("Cannot inline structs with parameters.");
      }
      FailureOr<FuncDefOp> currentFuncOpt = getIfStructConstrain(currentNode, tables);
      if (failed(currentFuncOpt)) {
        continue;
      }
      FuncDefOp currentFunc = currentFuncOpt.value();
      uint64_t currentComplexity = complexity(currentFunc);
      // If the current complexity is already too high, store it and continue.
      if (exceedsMaxComplexity(currentComplexity)) {
        complexityMemo[currentNode] = currentComplexity;
        continue;
      }
      // Otherwise, make a plan that adds successor "constrain" functions unless the
      // complexity becomes too high by adding that successor.
      SmallVector<StructDefOp> successorsToMerge;
      for (const SymbolUseGraphNode *successor : currentNode->successorIter()) {
        LLVM_DEBUG(llvm::dbgs().indent(2) << "successor: " << successor->toString() << '\n');
        // Note: all "constrain" function nodes will have a value, and all other nodes will not.
        auto memoResult = complexityMemo.find(successor);
        if (memoResult == complexityMemo.end()) {
          continue; // inner loop
        }
        uint64_t sComplexity = memoResult->second;
        assert(
            sComplexity <= (std::numeric_limits<uint64_t>::max() - currentComplexity) &&
            "addition will overflow"
        );
        uint64_t potentialComplexity = currentComplexity + sComplexity;
        if (!exceedsMaxComplexity(potentialComplexity)) {
          currentComplexity = potentialComplexity;
          FailureOr<FuncDefOp> successorFuncOpt = getIfStructConstrain(successor, tables);
          assert(succeeded(successorFuncOpt)); // follows from the Note above
          FuncDefOp successorFunc = successorFuncOpt.value();
          if (canInline(currentFunc, successorFunc)) {
            successorsToMerge.push_back(getParentStruct(successorFunc));
          }
        }
      }
      complexityMemo[currentNode] = currentComplexity;
      if (!successorsToMerge.empty()) {
        retVal.emplace_back(getParentStruct(currentFunc), std::move(successorsToMerge));
      }
    }
    LLVM_DEBUG({
      llvm::dbgs() << "-----------------------------------------------------------------\n";
      llvm::dbgs() << "InlineStructsPass plan:\n";
      for (auto &[caller, callees] : retVal) {
        llvm::dbgs().indent(2) << "inlining the following into \"" << caller.getSymName() << "\"\n";
        for (StructDefOp c : callees) {
          llvm::dbgs().indent(4) << "\"" << c.getSymName() << "\"\n";
        }
      }
      llvm::dbgs() << "-----------------------------------------------------------------\n";
    });
    return retVal;
  }

public:
  void runOnOperation() override {
    const SymbolUseGraph &useGraph = getAnalysis<SymbolUseGraph>();
    LLVM_DEBUG(useGraph.dumpToDotFile());

    SymbolTableCollection tables;
    FailureOr<InliningPlan> plan = makePlan(useGraph, tables);
    if (failed(plan)) {
      signalPassFailure(); // error already printed w/in makePlan()
      return;
    }

    if (failed(performInlining(tables, plan.value()))) {
      signalPassFailure();
      return;
    };
  }
};

} // namespace

std::unique_ptr<mlir::Pass> llzk::createInlineStructsPass() {
  return std::make_unique<InlineStructsPass>();
};<|MERGE_RESOLUTION|>--- conflicted
+++ resolved
@@ -521,22 +521,6 @@
   }
 };
 
-<<<<<<< HEAD
-/// Handles remaining uses of an Operation's result Value before erasing the Operation.
-class DanglingUseHandler {
-  SymbolTableCollection &tables;
-  const DestToSrcToClonedSrcInDest &destToSrcToClone;
-  ArrayRef<FieldRefOpInterface> otherRefsToBeDeleted;
-
-public:
-  DanglingUseHandler(
-      SymbolTableCollection &symTables, const DestToSrcToClonedSrcInDest &destToSrcToCloneRef,
-      ArrayRef<FieldRefOpInterface> otherRefsPendingDeletion = {}
-  )
-      : tables(symTables), destToSrcToClone(destToSrcToCloneRef),
-        otherRefsToBeDeleted(otherRefsPendingDeletion) {}
-
-=======
 template <typename T>
 concept HasContainsOp = requires(const T &t, Operation *p) {
   { t.contains(p) } -> std::convertible_to<bool>;
@@ -558,7 +542,6 @@
       : tables(symTables), destToSrcToClone(destToSrcToCloneRef),
         otherRefsToBeDeleted(otherRefsPendingDeletion...) {}
 
->>>>>>> 31f3184f
   /// Call before erasing an Operation to ensure that any remaining uses of the Operation's result
   /// are removed if possible, else report an error (the subsequent call to erase() would fail
   /// anyway if the result Value still has uses). Handles the following cases:
@@ -636,13 +619,8 @@
     }
 
     FieldRefOpInterface paramFromField = TypeSwitch<Operation *, FieldRefOpInterface>(origin)
-<<<<<<< HEAD
-                                             .Case<FieldReadOp>([](auto p) { return p; })
-                                             .Case<CreateStructOp>([](auto p) {
-=======
                                              .template Case<FieldReadOp>([](auto p) { return p; })
                                              .template Case<CreateStructOp>([](auto p) {
->>>>>>> 31f3184f
       return findOpThatStoresSubcmp(p, [&p]() { return p.emitOpError(); }).value_or(nullptr);
     }).Default([](Operation *p) {
       llvm::errs() << "Encountered unexpected op: "
@@ -675,31 +653,6 @@
 
     // Convert the CallOp side. Add a FieldReadOp for each value from the struct and pass them
     // individually in place of the struct parameter.
-<<<<<<< HEAD
-    {
-      OpBuilder builder(inCall);
-      SmallVector<Value> splitArgs;
-      // Before the CallOp, insert a read from every new field. These Values will replace the
-      // original argument in the CallOp.
-      Value originalBaseVal = paramFromField.getComponent();
-      for (auto [origName, newFieldRef] : newFields) {
-        splitArgs.push_back(builder.create<FieldReadOp>(
-            inCall.getLoc(), newFieldRef.getType(), originalBaseVal, newFieldRef.getNameAttr()
-        ));
-      }
-      // Generate the new argument list from the original but replace 'argIdx'
-      SmallVector<Value> newOpArgs(inCall.getArgOperands());
-      newOpArgs.insert(
-          newOpArgs.erase(newOpArgs.begin() + argIdx), splitArgs.begin(), splitArgs.end()
-      );
-      // Create the new CallOp, replace uses of the old with the new, delete the old
-      inCall.replaceAllUsesWith(builder.create<CallOp>(
-          inCall.getLoc(), tgtFunc, CallOp::toVectorOfValueRange(inCall.getMapOperands()),
-          inCall.getNumDimsPerMapAttr(), newOpArgs
-      ));
-      inCall.erase();
-    }
-=======
     OpBuilder builder(inCall);
     SmallVector<Value> splitArgs;
     // Before the CallOp, insert a read from every new field. These Values will replace the
@@ -721,7 +674,6 @@
         inCall.getNumDimsPerMapAttr(), newOpArgs
     ));
     inCall.erase();
->>>>>>> 31f3184f
     LLVM_DEBUG({
       llvm::dbgs() << "[DanglingUseHandler::handleUseInCallOp]   UPDATED function: "
                    << origin->getParentOfType<FuncDefOp>() << '\n';
@@ -731,14 +683,9 @@
 
   /// Helper function to determine if an Operation is contained in 'otherRefsToBeDeleted'
   inline bool opWillBeDeleted(Operation *otherOp) const {
-<<<<<<< HEAD
-    return std::find(otherRefsToBeDeleted.begin(), otherRefsToBeDeleted.end(), otherOp) !=
-           otherRefsToBeDeleted.end();
-=======
     return std::apply([&](const auto &...sets) {
       return ((sets.contains(otherOp)) || ...);
     }, otherRefsToBeDeleted);
->>>>>>> 31f3184f
   }
 
   /// Replace the function parameter at `paramIdx` with multiple parameters according to the types
@@ -777,12 +724,6 @@
           return ArrayAttr::get(origAttrs.getContext(), newAttrs);
         }
         return nullptr;
-<<<<<<< HEAD
-      }
-      ArrayAttr convertResultAttrs(ArrayAttr origAttrs, SmallVector<Type>) override {
-        return origAttrs;
-=======
->>>>>>> 31f3184f
       }
       ArrayAttr convertResultAttrs(ArrayAttr origAttrs, SmallVector<Type>) override {
         return origAttrs;
@@ -802,23 +743,6 @@
           fieldNameToNewArg[fieldName] = newArg;
         }
 
-<<<<<<< HEAD
-      void processBlockArgs(Block &entryBlock, RewriterBase &rewriter) override {
-        Value oldStructRef = entryBlock.getArgument(inputIdx);
-
-        // Insert new Block arguments, one per field, following the original one. Keep a map
-        // of field name to the associated block argument for replacing FieldReadOp.
-        llvm::StringMap<BlockArgument> fieldNameToNewArg;
-        Location loc = oldStructRef.getLoc();
-        unsigned idx = inputIdx;
-        for (auto [fieldName, newField] : newFields) {
-          // note: pre-increment so the original to be erased is still at `inputIdx`
-          BlockArgument newArg = entryBlock.insertArgument(++idx, newField.getType(), loc);
-          fieldNameToNewArg[fieldName] = newArg;
-        }
-
-=======
->>>>>>> 31f3184f
         // Find all field reads from the original Block argument and replace uses of those
         // reads with the appropriate new Block argument.
         for (OpOperand &oldBlockArgUse : llvm::make_early_inc_range(oldStructRef.getUses())) {
@@ -844,7 +768,6 @@
     Impl(paramIdx, nameToNewField).convert(func, rewriter);
   }
 };
-<<<<<<< HEAD
 
 static LogicalResult finalizeStruct(
     SymbolTableCollection &tables, StructDefOp caller, PendingErasure &&toDelete,
@@ -856,42 +779,10 @@
     llvm::dbgs() << '\n';
   });
 
-=======
-
-static LogicalResult finalizeStruct(
-    SymbolTableCollection &tables, StructDefOp caller, PendingErasure &&toDelete,
-    DestToSrcToClonedSrcInDest &&destToSrcToClone
-) {
-  LLVM_DEBUG({
-    llvm::dbgs() << "[finalizeStruct] dumping 'caller' struct before compressing chains:\n";
-    caller.print(llvm::dbgs(), OpPrintingFlags().assumeVerified());
-    llvm::dbgs() << '\n';
-  });
-
->>>>>>> 31f3184f
   // Compress chains of reads that result after inlining multiple callees.
   caller.getConstrainFuncOp().walk([&tables, &destToSrcToClone](FieldReadOp readOp) {
     combineReadChain(readOp, tables, destToSrcToClone);
   });
-<<<<<<< HEAD
-  auto res = caller.getComputeFuncOp().walk([&tables, &destToSrcToClone](FieldReadOp readOp) {
-    combineReadChain(readOp, tables, destToSrcToClone);
-    LogicalResult innerRes = combineNewThenReadChain(readOp, tables, destToSrcToClone);
-    return failed(innerRes) ? WalkResult::interrupt() : WalkResult::advance();
-  });
-  if (res.wasInterrupted()) {
-    return failure(); // error already printed within combineNewThenReadChain()
-  }
-
-  LLVM_DEBUG({
-    llvm::dbgs() << "[finalizeStruct] dumping 'caller' struct before deleting ops:\n";
-    caller.print(llvm::dbgs(), OpPrintingFlags().assumeVerified());
-    llvm::dbgs() << '\n';
-    llvm::dbgs() << "[finalizeStruct] ops marked for deletion:\n";
-    for (FieldRefOpInterface op : toDelete.fieldRefOps) {
-      llvm::dbgs().indent(2) << op << '\n';
-    }
-=======
   FuncDefOp computeFn = caller.getComputeFuncOp();
   Value computeSelfVal = computeFn.getSelfValueFromCompute();
   auto res = computeFn.walk([&tables, &destToSrcToClone, &computeSelfVal](FieldReadOp readOp) {
@@ -919,7 +810,6 @@
     for (Operation *op : toDelete.fieldWriteOps) {
       llvm::dbgs().indent(2) << *op << '\n';
     }
->>>>>>> 31f3184f
     for (CreateStructOp op : toDelete.newStructOps) {
       llvm::dbgs().indent(2) << op << '\n';
     }
@@ -929,27 +819,6 @@
   });
 
   // Handle remaining uses of CreateStructOp before deleting anything because this process
-<<<<<<< HEAD
-  // needs to be able to find the writes that stores the result of these ops.
-  {
-    DanglingUseHandler useHandler(tables, destToSrcToClone, toDelete.fieldRefOps);
-    for (CreateStructOp op : toDelete.newStructOps) {
-      if (failed(useHandler.handle(op))) {
-        return failure(); // error already printed within handle()
-      }
-    }
-  }
-  // Next, to avoid "still has uses" errors, must erase FieldRefOpInterface before erasing
-  // the CreateStructOp or FieldDefOp.
-  {
-    DanglingUseHandler useHandler(tables, destToSrcToClone);
-    for (FieldRefOpInterface op : toDelete.fieldRefOps) {
-      if (failed(useHandler.handle(op))) {
-        return failure(); // error already printed within handle()
-      }
-      op.erase();
-    }
-=======
   // needs to be able to find the FieldWriteOp instances that store the result of these ops.
   DanglingUseHandler<SmallPtrSet<Operation *, 8>, SmallPtrSet<Operation *, 8>> useHandler(
       tables, destToSrcToClone, toDelete.fieldWriteOps, toDelete.fieldReadOps
@@ -972,7 +841,6 @@
       return failure(); // error already printed within handle()
     }
     op->erase();
->>>>>>> 31f3184f
   }
   for (CreateStructOp op : toDelete.newStructOps) {
     op.erase();
