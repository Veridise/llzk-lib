--- conflicted
+++ resolved
@@ -159,14 +159,9 @@
   FailureOr<ModuleOp> modOp = getRootModule(structDef);
   ensure(succeeded(modOp), "could not lookup module from struct " + Twine(structDef.getName()));
 
-<<<<<<< HEAD
   // Get the self argument (like `FuncDefOp::getSelfValueFromConstrain()`)
   BlockArgument self = constrainFnOp.getArguments().front();
-=======
-  // Get the self argument
-  BlockArgument self = constrainFnOp.getBody().getArgument(0);
   ConstrainRef fieldRef = ConstrainRef(self, {ConstrainRefIndex(fieldDef)});
->>>>>>> 0bced3b2
 
   SymbolTableCollection tables;
   return getAllConstrainRefs(tables, modOp.value(), fieldRef);
