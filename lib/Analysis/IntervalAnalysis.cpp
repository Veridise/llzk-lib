--- conflicted
+++ resolved
@@ -413,16 +413,9 @@
     // We only care about scalar type values, so we ignore composite types, which
     // are currently limited to non-Signal structs and arrays.
     Type valTy = val.getType();
-<<<<<<< HEAD
     if (llvm::isa<ArrayType, StructType>(valTy)) {
-      LatticeValue empty;
-      operandVals.push_back(empty);
-      changed |= after->setValue(val, empty);
-=======
-    if (llvm::isa<ArrayType, StructType>(valTy) && !isSignalType(valTy)) {
       ExpressionValue anyVal(field.get(), createFeltSymbol(val));
       operandVals.emplace_back(anyVal);
->>>>>>> bdb27b51
       continue;
     }
 
@@ -515,28 +508,6 @@
     auto assertExpr = operandVals[0].getScalarValue();
     // No need to propagate the constraint
     (void)getLatticeElement(cond)->addSolverConstraint(assertExpr);
-  } else if (auto readf = llvm::dyn_cast<FieldReadOp>(op)) {
-    Value cmp = readf.getComponent();
-<<<<<<< HEAD
-    auto storedVal = getAfter(cmp)->getValue(cmp, readf.getFieldNameAttr().getAttr());
-    if (succeeded(storedVal)) {
-      // The result value is the value previously written to this field.
-      changed |= after->setValue(readf.getVal(), storedVal->getScalarValue());
-    } else if (operandRefs[0].has_value()) {
-      // Initialize the value
-      auto fieldDefRes = readf.getFieldDefOp(tables);
-      if (succeeded(fieldDefRes)) {
-        SourceRef ref = operandRefs[0]->createChild(SourceRefIndex(*fieldDefRes));
-        ExpressionValue exprVal(field.get(), getOrCreateSymbol(ref));
-        changed |= after->setValue(readf.getVal(), exprVal);
-      }
-=======
-    if (isSignalType(cmp.getType())) {
-      // The reg value read from the signal type is equal to the value of the Signal
-      // struct overall.
-      propagateIfChanged(results[0], results[0]->setValue(operandVals[0]));
->>>>>>> bdb27b51
-    }
   } else if (auto writef = llvm::dyn_cast<FieldWriteOp>(op)) {
     // Update values stored in a field
     ExpressionValue writeVal = operandVals[1].getScalarValue();
@@ -944,14 +915,6 @@
     applyInterval(subOp, rhs, finalRhsInt);
   };
 
-<<<<<<< HEAD
-  // For casts, just pass the interval along to the cast's operand.
-  auto castCase = [&](Operation *op) {
-    Value operand = op->getOperand(0);
-    return applyInterval(
-        originalOp, originalLattice, getOperandLattice(operand), operand, newInterval
-    );
-=======
   auto readfCase = [&](FieldReadOp readfOp) {
     const SourceRefLattice *sourceRefLattice = getSourceRefLattice(valUser, val);
     SourceRefLatticeValue sourceRefVal = sourceRefLattice->getOrDefault(val);
@@ -967,14 +930,6 @@
         }
       }
     }
-
-    // We have a special case for the Signal struct: if this value is created
-    // from reading a Signal struct's reg field, we also apply the interval to
-    // the struct itself.
-    Value comp = readfOp.getComponent();
-    if (isSignalType(comp.getType())) {
-      applyInterval(readfOp, comp, newInterval);
-    }
   };
 
   auto readArrCase = [&](ReadArrayOp _) {
@@ -992,7 +947,6 @@
         }
       }
     }
->>>>>>> bdb27b51
   };
 
   // For casts, just pass the interval along to the cast's operand.
@@ -1002,13 +956,6 @@
   // NOTE: disabling clang-format for this because it makes the last case statement
   // look ugly.
   // clang-format off
-<<<<<<< HEAD
-  res |= TypeSwitch<Operation *, ChangeResult>(definingOp)
-            .Case<CmpOp>([&](auto op) { return cmpCase(op); })
-            .Case<MulFeltOp>([&](auto op) { return mulCase(op); })
-            .Case<IntToFeltOp, FeltToIndexOp>([&](auto op) { return castCase(op); })
-            .Default([&](Operation *) { return ChangeResult::NoChange; });
-=======
   TypeSwitch<Operation *>(definingOp)
             .Case<CmpOp>([&](auto op) { cmpCase(op); })
             .Case<AddFeltOp>([&](auto op) { return addCase(op); })
@@ -1018,7 +965,6 @@
             .Case<ReadArrayOp>([&](auto op){ readArrCase(op); })
             .Case<IntToFeltOp, FeltToIndexOp>([&](auto op) { castCase(op); })
             .Default([&](Operation *) { });
->>>>>>> bdb27b51
   // clang-format on
 
   // Propagate after recursion to avoid having recursive calls unset the value.
@@ -1115,20 +1061,7 @@
     mlir::DataFlowSolver &solver, const IntervalAnalysisContext &ctx
 ) {
 
-  auto validSourceRefType = [](const SourceRef &ref) {
-    // We only want to compute intervals for field elements and not composite types,
-    // with the exception of the Signal struct.
-    if (!ref.isScalar() && !ref.isSignal()) {
-      return false;
-    }
-    // We also don't want to show the interval for a Signal and its internal reg.
-    if (auto parentOr = ref.getParentPrefix(); succeeded(parentOr) && parentOr->isSignal()) {
-      return false;
-    }
-    return true;
-  };
-
-  auto computeIntervalsImpl = [&solver, &ctx, &validSourceRefType, this](
+  auto computeIntervalsImpl = [&solver, &ctx, this](
                                   FuncDefOp fn, llvm::MapVector<SourceRef, Interval> &fieldRanges,
                                   llvm::SetVector<ExpressionValue> &solverConstraints
                               ) {
@@ -1139,17 +1072,11 @@
 
     SourceRefSet searchSet;
     for (const auto &ref : SourceRef::getAllSourceRefs(structDef, fn)) {
-<<<<<<< HEAD
       // We only want to compute intervals for field elements and not composite types.
       if (!ref.isScalar()) {
         continue;
-=======
-      // We only want to compute intervals for field elements and not composite types,
-      // with the exception of the Signal struct.
-      if (validSourceRefType(ref)) {
-        searchSet.insert(ref);
->>>>>>> bdb27b51
-      }
+      }
+      searchSet.insert(ref);
     }
 
     // Iterate over arguments
