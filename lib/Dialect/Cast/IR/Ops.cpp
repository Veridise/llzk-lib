//===-- Ops.cpp - Cast operation implementations ----------------*- C++ -*-===//
//
// Part of the LLZK Project, under the Apache License v2.0.
// See LICENSE.txt for license information.
// Copyright 2025 Veridise Inc.
// SPDX-License-Identifier: Apache-2.0
//
//===----------------------------------------------------------------------===//

#include "llzk/Dialect/Cast/IR/Ops.h"
#include "llzk/Dialect/Function/IR/Ops.h"
#include "llzk/Util/BuilderHelper.h"

// TableGen'd implementation files
#define GET_OP_CLASSES
#include "llzk/Dialect/Cast/IR/Ops.cpp.inc"

using namespace mlir;
using namespace llzk::component;
using namespace llzk::function;

namespace llzk::cast {

//===------------------------------------------------------------------===//
// FeltToIndexOp
//===------------------------------------------------------------------===//

LogicalResult FeltToIndexOp::verify() {
  if (auto parentOr = getParentOfType<FuncDefOp>(*this);
      succeeded(parentOr) && !parentOr->hasAllowWitnessAttr()) {
    // Traverse the def-use chain to see if this operand, which is a felt, ever
    // derives from a Signal struct.
    SmallVector<Value, 2> frontier {getValue()};
    DenseSet<Value> visited;

    while (!frontier.empty()) {
      Value v = frontier.pop_back_val();
      if (visited.contains(v)) {
        continue;
      }
      visited.insert(v);

      if (Operation *op = v.getDefiningOp()) {
<<<<<<< HEAD
        if (MemberReadOp readm = llvm::dyn_cast<MemberReadOp>(op);
            readm && isSignalType(readm.getComponent().getType())) {
          return (emitOpError() << "input is derived from a Signal struct, which is "
                                << "only valid within a '" << FuncDefOp::getOperationName()
                                << "' with '" << AllowConstraintAttr::name << "' attribute")
              .attachNote(readm.getLoc())
              .append("Signal struct value is read here");
        }
=======
>>>>>>> f32e0f2f
        frontier.insert(frontier.end(), op->operand_begin(), op->operand_end());
      }
    }
  }

  return success();
}

} // namespace llzk::cast<|MERGE_RESOLUTION|>--- conflicted
+++ resolved
@@ -41,17 +41,6 @@
       visited.insert(v);
 
       if (Operation *op = v.getDefiningOp()) {
-<<<<<<< HEAD
-        if (MemberReadOp readm = llvm::dyn_cast<MemberReadOp>(op);
-            readm && isSignalType(readm.getComponent().getType())) {
-          return (emitOpError() << "input is derived from a Signal struct, which is "
-                                << "only valid within a '" << FuncDefOp::getOperationName()
-                                << "' with '" << AllowConstraintAttr::name << "' attribute")
-              .attachNote(readm.getLoc())
-              .append("Signal struct value is read here");
-        }
-=======
->>>>>>> f32e0f2f
         frontier.insert(frontier.end(), op->operand_begin(), op->operand_end());
       }
     }
