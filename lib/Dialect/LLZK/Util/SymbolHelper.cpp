--- conflicted
+++ resolved
@@ -10,37 +10,6 @@
 namespace llzk {
 using namespace mlir;
 
-<<<<<<< HEAD
-//===------------------------------------------------------------------===//
-// SymbolLookupResultUntyped
-//===------------------------------------------------------------------===//
-
-SymbolLookupResultUntyped::SymbolLookupResultUntyped(mlir::Operation *t_op) : op(t_op) {}
-SymbolLookupResultUntyped::SymbolLookupResultUntyped() : op(nullptr) {}
-
-/// Access the internal operation.
-mlir::Operation *SymbolLookupResultUntyped::operator->() { return op; }
-mlir::Operation &SymbolLookupResultUntyped::operator*() { return *op; }
-mlir::Operation &SymbolLookupResultUntyped::operator*() const { return *op; }
-mlir::Operation *SymbolLookupResultUntyped::get() { return op; }
-mlir::Operation *SymbolLookupResultUntyped::get() const { return op; }
-
-/// True iff the symbol was found.
-SymbolLookupResultUntyped::operator bool() const { return op != nullptr; }
-
-/// Adds a pointer to the set of resources the result has to manage the lifetime of.
-void SymbolLookupResultUntyped::manage(mlir::OwningOpRef<mlir::ModuleOp> &&ptr) {
-  // Hand over the pointer
-  managedResources.push_back(std::make_shared<mlir::OwningOpRef<mlir::ModuleOp>>(std::move(ptr)));
-}
-
-/// Adds a pointer to the set of resources the result has to manage the lifetime of.
-void SymbolLookupResultUntyped::trackIncludeAsName(llvm::StringRef includeOpSymName) {
-  includeSymNameStack.push_back(includeOpSymName);
-}
-
-=======
->>>>>>> b7e90c21
 namespace {
 
 /// Traverse ModuleOp ancestors of `from` and add their names to `path` until the ModuleOp with the
