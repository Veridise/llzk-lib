#include "llzk/Dialect/LLZK/Analysis/ConstrainRefLattice.h"
#include "llzk/Dialect/LLZK/Analysis/ConstraintDependencyGraph.h"
#include "llzk/Dialect/LLZK/Analysis/DenseAnalysis.h"
#include "llzk/Dialect/LLZK/Util/Hash.h"
#include "llzk/Dialect/LLZK/Util/SymbolHelper.h"

#include <mlir/Analysis/DataFlow/DeadCodeAnalysis.h>
#include <mlir/Dialect/Arith/IR/Arith.h>
#include <mlir/Dialect/Index/IR/IndexOps.h>
#include <mlir/IR/Value.h>

#include <numeric>
#include <unordered_set>

namespace llzk {

/* ConstrainRefLatticeValue */

// mlir::ChangeResult ConstrainRefLatticeValue::setValue(const ConstrainRefLatticeValue &rhs) {
//   if (*this == rhs) {
//     return mlir::ChangeResult::NoChange;
//   }
//   *this = rhs;
//   return mlir::ChangeResult::Change;
// }

// mlir::ChangeResult ConstrainRefLatticeValue::update(const ConstrainRefLatticeValue &rhs) {
//   if (isScalar() && rhs.isScalar()) {
//     return updateScalar(rhs.getScalarValue());
//   } else if (isArray() && rhs.isArray() && getArraySize() == rhs.getArraySize()) {
//     return updateArray(rhs.getArrayValue());
//   } else {
//     return foldAndUpdate(rhs);
//   }
// }

mlir::ChangeResult ConstrainRefLatticeValue::insert(const ConstrainRef &rhs) {
  auto rhsVal = ConstrainRefLatticeValue(rhs);
  if (isScalar()) {
    return updateScalar(rhsVal.getScalarValue());
  } else {
    return foldAndUpdate(rhsVal);
  }
}

std::pair<ConstrainRefLatticeValue, mlir::ChangeResult>
ConstrainRefLatticeValue::translate(const TranslationMap &translation) const {
  auto newVal = *this;
  auto res = mlir::ChangeResult::NoChange;
  if (newVal.isScalar()) {
    res = newVal.translateScalar(translation);
  } else {
    for (auto &elem : newVal.getArrayValue()) {
      auto [newElem, elemRes] = elem->translate(translation);
      (*elem) = newElem;
      res |= elemRes;
    }
  }
  return {newVal, res};
}

std::pair<ConstrainRefLatticeValue, mlir::ChangeResult>
ConstrainRefLatticeValue::referenceField(SymbolLookupResult<FieldDefOp> fieldRef) const {
  ConstrainRefIndex idx(fieldRef);
  auto transform = [&idx](const ConstrainRef &r) -> ConstrainRef { return r.createChild(idx); };
  return elementwiseTransform(transform);
}

std::pair<ConstrainRefLatticeValue, mlir::ChangeResult>
ConstrainRefLatticeValue::extract(const std::vector<ConstrainRefIndex> &indices) const {
  if (isArray()) {
<<<<<<< HEAD
    debug::ensure(indices.size() <= getNumArrayDims(), "invalid extract array operands");
=======
    ensure(indices.size() <= arrayShape->size(), "invalid extract array operands");
>>>>>>> 8000429c

    // First, compute what chunk(s) to index
    std::vector<size_t> currIdxs {0};
    for (unsigned i = 0; i < indices.size(); i++) {
      auto &idx = indices[i];
      auto currDim = getArrayDim(i);

      std::vector<size_t> newIdxs;
      ensure(idx.isIndex() || idx.isIndexRange(), "wrong type of index for array");
      if (idx.isIndex()) {
        auto idxVal = idx.getIndex().getZExtValue();
        std::transform(
            currIdxs.begin(), currIdxs.end(), std::back_inserter(newIdxs),
            [&currDim, &idxVal](size_t i) { return i * currDim + idxVal; }
        );
      } else {
        auto [low, high] = idx.getIndexRange();
        for (auto idxVal = low.getZExtValue(); idxVal < high.getZExtValue(); idxVal++) {
          std::transform(
              currIdxs.begin(), currIdxs.end(), std::back_inserter(newIdxs),
              [&currDim, &idxVal](size_t i) { return i * currDim + idxVal; }
          );
        }
      }

      currIdxs = newIdxs;
    }
    std::vector<int64_t> newArrayDims;
    size_t chunkSz = 1;
    for (unsigned i = indices.size(); i < getNumArrayDims(); i++) {
      auto dim = getArrayDim(i);
      newArrayDims.push_back(dim);
      chunkSz *= dim;
    }
    auto extractedVal = ConstrainRefLatticeValue(newArrayDims);
    for (auto chunkStart : currIdxs) {
      for (size_t i = 0; i < chunkSz; i++) {
        (void)extractedVal.getElemFlatIdx(i).update(getElemFlatIdx(chunkStart + i));
      }
    }

    return {extractedVal, mlir::ChangeResult::Change};
  } else {
    auto currVal = *this;
    auto res = mlir::ChangeResult::NoChange;
    for (auto &idx : indices) {
      auto transform = [&idx](const ConstrainRef &r) -> ConstrainRef { return r.createChild(idx); };
      auto [newVal, transformRes] = currVal.elementwiseTransform(transform);
      currVal = std::move(newVal);
      res |= transformRes;
    }
    return {currVal, res};
  }
}

mlir::ChangeResult ConstrainRefLatticeValue::translateScalar(const TranslationMap &translation) {
  auto res = mlir::ChangeResult::NoChange;
  // copy the current value
  auto currVal = getScalarValue();
  // reset this value
  getValue() = ScalarTy();
  for (auto &[ref, val] : translation) {
    auto it = currVal.find(ref);
    if (it != currVal.end()) {
      res |= update(val);
    }
  }
  return res;
}

std::pair<ConstrainRefLatticeValue, mlir::ChangeResult>
ConstrainRefLatticeValue::elementwiseTransform(
    std::function<ConstrainRef(const ConstrainRef &)> transform
) const {
  auto newVal = *this;
  auto res = mlir::ChangeResult::NoChange;
  if (newVal.isScalar()) {
    ScalarTy indexed;
    for (auto &ref : newVal.getScalarValue()) {
      auto [_, inserted] = indexed.insert(transform(ref));
      if (inserted) {
        res |= mlir::ChangeResult::Change;
      }
    }
    newVal.getScalarValue() = indexed;
  } else {
    for (auto &elem : newVal.getArrayValue()) {
      auto [newElem, elemRes] = elem->elementwiseTransform(transform);
      (*elem) = newElem;
      res |= elemRes;
    }
  }
  return {newVal, res};
}

mlir::raw_ostream &operator<<(mlir::raw_ostream &os, const ConstrainRefLatticeValue &v) {
  v.print(os);
  return os;
}

/* ConstrainRefLattice */

mlir::FailureOr<ConstrainRef> ConstrainRefLattice::getSourceRef(mlir::Value val) {
  if (auto blockArg = mlir::dyn_cast<mlir::BlockArgument>(val)) {
    return ConstrainRef(blockArg);
  } else if (auto defOp = val.getDefiningOp()) {
    if (auto constFelt = mlir::dyn_cast<FeltConstantOp>(defOp)) {
      return ConstrainRef(constFelt);
    } else if (auto constIdx = mlir::dyn_cast<mlir::index::ConstantOp>(defOp)) {
      return ConstrainRef(constIdx);
    } else if (auto readConst = mlir::dyn_cast<ConstReadOp>(defOp)) {
      return ConstrainRef(readConst);
    }
  }
  return mlir::failure();
}

void ConstrainRefLattice::print(mlir::raw_ostream &os) const {
  os << "ConstrainRefLattice { ";
  for (auto mit = valMap.begin(); mit != valMap.end();) {
    auto &[val, latticeVal] = *mit;
    os << "\n    (" << val << ") => " << latticeVal;
    mit++;
    if (mit != valMap.end()) {
      os << ',';
    } else {
      os << '\n';
    }
  }
  os << "}\n";
}

mlir::ChangeResult ConstrainRefLattice::setValues(const ValueMap &rhs) {
  auto res = mlir::ChangeResult::NoChange;

  for (auto &[v, s] : rhs) {
    res |= setValue(v, s);
  }
  return res;
}

ConstrainRefLatticeValue ConstrainRefLattice::getOrDefault(mlir::Value v) const {
  auto it = valMap.find(v);
  if (it == valMap.end()) {
    auto sourceRef = getSourceRef(v);
    if (mlir::succeeded(sourceRef)) {
      return ConstrainRefLatticeValue(sourceRef.value());
    }
    return ConstrainRefLatticeValue();
  }
  return it->second;
}

ConstrainRefLatticeValue ConstrainRefLattice::getReturnValue(unsigned i) const {
  auto op = this->getPoint().get<mlir::Operation *>();
  if (auto retOp = mlir::dyn_cast<ReturnOp>(op)) {
    if (i >= retOp.getNumOperands()) {
      llvm::report_fatal_error("return value requested is out of range");
    }
    return this->getOrDefault(retOp.getOperand(i));
  }
  return ConstrainRefLatticeValue();
}

} // namespace llzk<|MERGE_RESOLUTION|>--- conflicted
+++ resolved
@@ -69,11 +69,7 @@
 std::pair<ConstrainRefLatticeValue, mlir::ChangeResult>
 ConstrainRefLatticeValue::extract(const std::vector<ConstrainRefIndex> &indices) const {
   if (isArray()) {
-<<<<<<< HEAD
-    debug::ensure(indices.size() <= getNumArrayDims(), "invalid extract array operands");
-=======
     ensure(indices.size() <= arrayShape->size(), "invalid extract array operands");
->>>>>>> 8000429c
 
     // First, compute what chunk(s) to index
     std::vector<size_t> currIdxs {0};
