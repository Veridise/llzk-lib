--- conflicted
+++ resolved
@@ -109,11 +109,7 @@
 void ConstrainRefAnalysis::visitOperation(
     mlir::Operation *op, const ConstrainRefLattice &before, ConstrainRefLattice *after
 ) {
-<<<<<<< HEAD
-  // LLVM_DEBUG(llvm::dbgs() << "ConstrainRefAnalysis::visitOperation: " << *op << '\n');
-=======
   LLVM_DEBUG(llvm::dbgs() << "ConstrainRefAnalysis::visitOperation: " << *op << '\n');
->>>>>>> d4d34500
   // Collect the references that are made by the operands to `op`.
   ConstrainRefLattice::ValueMap operandVals;
   for (auto &operand : op->getOpOperands()) {
