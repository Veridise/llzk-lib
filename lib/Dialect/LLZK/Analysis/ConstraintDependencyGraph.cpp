--- conflicted
+++ resolved
@@ -14,90 +14,7 @@
 
 namespace llzk {
 
-<<<<<<< HEAD
 /* ConstrainRefAnalysis */
-=======
-/*
-Private Utilities:
-
-These classes are defined here and not in the header as they are not designed
-for use outside of this specific ConstraintDependencyGraph analysis.
-*/
-
-/// @brief The dataflow analysis that computes the set of references that
-/// LLZK operations use and produce. The analysis is simple: any operation will
-/// simply output a union of its input references, regardless of what type of
-/// operation it performs, as the analysis is operator-insensitive.
-class ConstrainRefAnalysis : public dataflow::DenseForwardDataFlowAnalysis<ConstrainRefLattice> {
-public:
-  using dataflow::DenseForwardDataFlowAnalysis<ConstrainRefLattice>::DenseForwardDataFlowAnalysis;
-
-  void visitCallControlFlowTransfer(
-      mlir::CallOpInterface call, dataflow::CallControlFlowAction action,
-      const ConstrainRefLattice &before, ConstrainRefLattice *after
-  ) override {
-
-    auto fnOpRes = resolveCallable<FuncOp>(tables, call);
-    ensure(succeeded(fnOpRes), "could not resolve called function");
-
-    auto fnOp = fnOpRes->get();
-    if (fnOp.nameIsCompute() || fnOp.nameIsConstrain()) {
-      // Do nothing special.
-      join(after, before);
-      return;
-    }
-    /// `action == CallControlFlowAction::Enter` indicates that:
-    ///   - `before` is the state before the call operation;
-    ///   - `after` is the state at the beginning of the callee entry block;
-    else if (action == dataflow::CallControlFlowAction::EnterCallee) {
-      // Add all of the argument values to the lattice.
-      auto calledFnRes = resolveCallable<FuncOp>(tables, call);
-      ensure(mlir::succeeded(calledFnRes), "could not resolve function call");
-      auto calledFn = calledFnRes->get();
-
-      auto updated = after->join(before);
-      for (auto arg : calledFn->getRegion(0).getArguments()) {
-        auto sourceRef = ConstrainRefLattice::getSourceRef(arg);
-        ensure(mlir::succeeded(sourceRef), "failed to get source ref");
-        updated |= after->setValue(arg, sourceRef.value());
-      }
-      propagateIfChanged(after, updated);
-    }
-    /// `action == CallControlFlowAction::Exit` indicates that:
-    ///   - `before` is the state at the end of a callee exit block;
-    ///   - `after` is the state after the call operation.
-    else if (action == dataflow::CallControlFlowAction::ExitCallee) {
-      // Translate argument values based on the operands given at the call site.
-      std::unordered_map<ConstrainRef, ConstrainRefLatticeValue, ConstrainRef::Hash> translation;
-      auto funcOpRes = resolveCallable<FuncOp>(tables, call);
-      ensure(mlir::succeeded(funcOpRes), "could not lookup called function");
-      auto funcOp = funcOpRes->get();
-
-      auto callOp = mlir::dyn_cast<CallOp>(call.getOperation());
-      ensure(callOp, "call is not a llzk::CallOp");
-
-      for (unsigned i = 0; i < funcOp.getNumArguments(); i++) {
-        auto key = ConstrainRef(funcOp.getArgument(i));
-        auto val = before.getOrDefault(callOp.getOperand(i));
-        translation[key] = val;
-      }
-
-      mlir::ChangeResult updated = after->join(before);
-      for (unsigned i = 0; i < callOp.getNumResults(); i++) {
-        auto retVal = before.getReturnValue(i);
-        auto [translatedVal, _] = retVal.translate(translation);
-        updated |= after->setValue(callOp->getResult(i), translatedVal);
-      }
-      propagateIfChanged(after, updated);
-    }
-    // Note that `setToEntryState` may be a "partial fixpoint" for some
-    // lattices, e.g., lattices that are lists of maps of other lattices will
-    // only set fixpoint for "known" lattices.
-    else if (action == mlir::dataflow::CallControlFlowAction::ExternalCallee) {
-      setToEntryState(after);
-    }
-  }
->>>>>>> 8000429c
 
 void ConstrainRefAnalysis::visitCallControlFlowTransfer(
     mlir::CallOpInterface call, dataflow::CallControlFlowAction action,
@@ -164,7 +81,6 @@
   }
 }
 
-<<<<<<< HEAD
 void ConstrainRefAnalysis::visitOperation(
     mlir::Operation *op, const ConstrainRefLattice &before, ConstrainRefLattice *after
 ) {
@@ -173,35 +89,6 @@
   for (auto &operand : op->getOpOperands()) {
     operandVals[operand.get()] = before.getOrDefault(operand.get());
   }
-=======
-    // We will now join the the operand refs based on the type of operand.
-    if (auto fieldRead = mlir::dyn_cast<FieldReadOp>(op)) {
-      // In the readf case, the operand is indexed into by the read's fielddefop.
-      assert(operandVals.size() == 1);
-      assert(fieldRead->getNumResults() == 1);
-
-      auto fieldOpRes = fieldRead.getFieldDefOp(tables);
-      ensure(mlir::succeeded(fieldOpRes), "could not find field read");
-
-      auto res = fieldRead->getResult(0);
-      const auto &ops = operandVals.at(fieldRead->getOpOperand(0).get());
-      auto [fieldVals, _] = ops.referenceField(fieldOpRes.value());
-
-      propagateIfChanged(after, after->setValue(res, fieldVals));
-    } else if (mlir::isa<ReadArrayOp>(op)) {
-      arraySubdivisionOpUpdate(op, operandVals, before, after);
-    } else if (auto createArray = mlir::dyn_cast<CreateArrayOp>(op)) {
-      // Create an array using the operand values, if they exist.
-      // Currently, the new array must either be fully initialized or uninitialized.
-
-      auto newArrayVal = ConstrainRefLatticeValue(createArray.getType().getShape());
-      // If the array is initialized, iterate through all operands and initialize the array value.
-      for (unsigned i = 0; i < createArray.getNumOperands(); i++) {
-        auto currentOp = createArray.getOperand(i);
-        auto &opVals = operandVals[currentOp];
-        (void)newArrayVal.getElemFlatIdx(i).setValue(opVals);
-      }
->>>>>>> 8000429c
 
   // Propagate existing state.
   join(after, before);
@@ -219,7 +106,6 @@
     const auto &ops = operandVals.at(fieldRead->getOpOperand(0).get());
     auto [fieldVals, _] = ops.referenceField(fieldOpRes.value());
 
-<<<<<<< HEAD
     propagateIfChanged(after, after->setValue(res, fieldVals));
   } else if (mlir::isa<ReadArrayOp>(op)) {
     arraySubdivisionOpUpdate(op, operandVals, before, after);
@@ -233,47 +119,6 @@
       auto currentOp = createArray.getOperand(i);
       auto &opVals = operandVals[currentOp];
       (void)newArrayVal.getElemFlatIdx(i).setValue(opVals);
-=======
-  // Perform the update for either a readarr op or an extractarr op, which
-  // operate very similarly: index into the first operand using a variable number
-  // of provided indices.
-  void arraySubdivisionOpUpdate(
-      mlir::Operation *op, const ConstrainRefLattice::ValueMap &operandVals,
-      const ConstrainRefLattice &before, ConstrainRefLattice *after
-  ) {
-    ensure(
-        mlir::isa<ReadArrayOp>(op) || mlir::isa<ExtractArrayOp>(op), "wrong type of op provided!"
-    );
-
-    // We index the first operand by all remaining indices.
-    assert(op->getNumResults() == 1);
-    auto res = op->getResult(0);
-
-    auto array = op->getOperand(0);
-    auto it = operandVals.find(array);
-    ensure(it != operandVals.end(), "improperly constructed operandVals map");
-    auto currVals = it->second;
-
-    std::vector<ConstrainRefIndex> indices;
-
-    for (size_t i = 1; i < op->getNumOperands(); i++) {
-      auto currentOp = op->getOperand(i);
-      auto idxIt = operandVals.find(currentOp);
-      ensure(idxIt != operandVals.end(), "improperly constructed operandVals map");
-      auto &idxVals = idxIt->second;
-
-      if (idxVals.isSingleValue() && idxVals.getSingleValue().isConstantIndex()) {
-        ConstrainRefIndex idx(idxVals.getSingleValue().getConstantIndexValue());
-        indices.push_back(idx);
-      } else {
-        // Otherwise, assume any range is valid.
-        auto arrayType = mlir::dyn_cast<ArrayType>(array.getType());
-        auto lower = mlir::APInt::getZero(64);
-        mlir::APInt upper(64, arrayType.getDimSize(i - 1));
-        auto idxRange = ConstrainRefIndex(lower, upper);
-        indices.push_back(idxRange);
-      }
->>>>>>> 8000429c
     }
 
     assert(createArray->getNumResults() == 1);
@@ -335,7 +180,6 @@
     debug::ensure(idxIt != operandVals.end(), "improperly constructed operandVals map");
     auto &idxVals = idxIt->second;
 
-<<<<<<< HEAD
     if (idxVals.isSingleValue() && idxVals.getSingleValue().isConstantIndex()) {
       ConstrainRefIndex idx(idxVals.getSingleValue().getConstantIndexValue());
       indices.push_back(idx);
@@ -347,10 +191,6 @@
       auto idxRange = ConstrainRefIndex(lower, upper);
       indices.push_back(idxRange);
     }
-=======
-  void ensureCDGCreated() const {
-    ensure(cdg != nullptr, "CDG does not exist; must invoke constructCDG");
->>>>>>> 8000429c
   }
 
   auto [newVals, _] = currVals.extract(indices);
@@ -484,13 +324,8 @@
     auto &childAnalysis =
         am.getChildAnalysis<ConstraintDependencyGraphStructAnalysis>(calledStruct);
     if (!childAnalysis.constructed()) {
-<<<<<<< HEAD
       debug::ensure(
           mlir::succeeded(childAnalysis.runAnalysis(solver, am)),
-=======
-      ensure(
-          mlir::succeeded(childAnalysis.constructCDG(solver, am)),
->>>>>>> 8000429c
           "could not construct CDG for child struct"
       );
     }
@@ -657,39 +492,10 @@
 mlir::LogicalResult ConstraintDependencyGraphStructAnalysis::runAnalysis(
     mlir::DataFlowSolver &solver, mlir::AnalysisManager &moduleAnalysisManager
 ) {
-<<<<<<< HEAD
   auto res =
       ConstraintDependencyGraph::compute(getModule(), getStruct(), solver, moduleAnalysisManager);
   if (mlir::failed(res)) {
     return mlir::failure();
-=======
-  if (auto modOp = mlir::dyn_cast<mlir::ModuleOp>(op)) {
-    mlir::DataFlowConfig config;
-    mlir::DataFlowSolver solver(config);
-    dataflow::markAllOpsAsLive(solver, modOp);
-
-    // The analysis is run at the module level so that lattices are computed
-    // for global functions as well.
-    solver.load<ConstrainRefAnalysis>();
-    auto res = solver.initializeAndRun(modOp);
-    ensure(res.succeeded(), "solver failed to run on module!");
-
-    modOp.walk([this, &solver, &am](StructDefOp s) {
-      auto &csa = am.getChildAnalysis<ConstraintDependencyGraphAnalysis>(s);
-      if (mlir::failed(csa.constructCDG(solver, am))) {
-        auto error_message = "ConstraintDependencyGraphAnalysis failed to compute CDG for " +
-                             mlir::Twine(s.getName());
-        s->emitError(error_message);
-        llvm::report_fatal_error(error_message);
-      }
-      dependencies[s] = csa.cdg;
-    });
-  } else {
-    auto error_message =
-        "ConstraintDependencyGraphModuleAnalysis expects provided op to be an mlir::ModuleOp!";
-    op->emitError(error_message);
-    llvm::report_fatal_error(error_message);
->>>>>>> 8000429c
   }
   setResult(std::move(*res));
   return mlir::success();
