--- conflicted
+++ resolved
@@ -1336,7 +1336,6 @@
   return singletonTypeListsUnify(l, r);
 }
 
-<<<<<<< HEAD
 LogicalResult ReadArrayOp::verify() {
   // Ensure the number of indices used match the shape of the array exactly.
   Type baseArrRefType = getArrRef().getType();
@@ -1346,7 +1345,8 @@
   OwningEmitErrorFn errFn = getEmitOpErrFn(this);
 
   return ensureNumIndicesMatchDims(baseArrRefArrType, getIndices().size(), errFn);
-=======
+}
+
 /// Required by PromotableMemOpInterface / mem2reg pass
 bool ReadArrayOp::canUsesBeRemoved(
     const MemorySlot &slot, const SmallPtrSetImpl<OpOperand *> &blockingUses,
@@ -1368,7 +1368,6 @@
   // `canUsesBeRemoved` checked this blocking use must be the loaded `slot.ptr`
   rewriter.replaceAllUsesWith(getResult(), reachingDefinition);
   return DeletionKind::Delete;
->>>>>>> 60fe90e9
 }
 
 //===------------------------------------------------------------------===//
@@ -1382,7 +1381,6 @@
   );
 }
 
-<<<<<<< HEAD
 LogicalResult WriteArrayOp::verify() {
   // Ensure the number of indices used match the shape of the array exactly.
   Type baseArrRefType = getArrRef().getType();
@@ -1392,7 +1390,8 @@
   OwningEmitErrorFn errFn = getEmitOpErrFn(this);
 
   return ensureNumIndicesMatchDims(baseArrRefArrType, getIndices().size(), errFn);
-=======
+}
+
 /// Required by PromotableMemOpInterface / mem2reg pass
 bool WriteArrayOp::canUsesBeRemoved(
     const MemorySlot &slot, const SmallPtrSetImpl<OpOperand *> &blockingUses,
@@ -1412,7 +1411,6 @@
     RewriterBase &rewriter, Value reachingDefinition
 ) {
   return DeletionKind::Delete;
->>>>>>> 60fe90e9
 }
 
 //===------------------------------------------------------------------===//
