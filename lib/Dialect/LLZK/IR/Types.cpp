#include "llzk/Dialect/LLZK/IR/Ops.h"
#include "llzk/Dialect/LLZK/IR/Types.h"
#include "llzk/Dialect/LLZK/Util/SymbolHelper.h"

#include <mlir/IR/BuiltinAttributes.h>
#include <mlir/IR/BuiltinTypeInterfaces.h>
#include <mlir/IR/DialectImplementation.h>
#include <mlir/Support/LogicalResult.h>

#include <llvm/ADT/STLExtras.h>
#include <llvm/ADT/SmallVector.h>

namespace llzk {

using namespace mlir;

//===------------------------------------------------------------------===//
// Helpers
//===------------------------------------------------------------------===//

namespace {
<<<<<<< HEAD
template <bool AllowStruct, bool AllowString, bool AllowArray>
bool isValidTypeImpl(mlir::Type type);

template <bool AllowStruct, bool AllowString> bool isValidArrayElemTypeImpl(mlir::Type type) {
=======
template <bool AllowStruct, bool AllowArray> bool isValidTypeImpl(Type type);

template <bool AllowStruct> bool isValidArrayElemTypeImpl(Type type) {
>>>>>>> c4415ee1
  // ArrayType element can be any valid type sans ArrayType itself.
  //  Pass through the flag indicating if StructType is allowed.
  return isValidTypeImpl<AllowStruct, AllowString, false>(type);
}

<<<<<<< HEAD
template <bool AllowStruct, bool AllowString> bool isValidArrayTypeImpl(mlir::Type type) {
=======
template <bool AllowStruct> bool isValidArrayTypeImpl(Type type) {
>>>>>>> c4415ee1
  // Pass through the flag indicating if StructType is allowed.
  return llvm::isa<ArrayType>(type) && isValidArrayElemTypeImpl<AllowStruct, AllowString>(
                                           llvm::cast<ArrayType>(type).getElementType()
                                       );
}

<<<<<<< HEAD
template <bool AllowStruct, bool AllowString, bool AllowArray>
bool isValidTypeImpl(mlir::Type type) {
=======
template <bool AllowStruct, bool AllowArray> bool isValidTypeImpl(Type type) {
>>>>>>> c4415ee1
  // This is the main check for allowed types.
  //  Allow StructType and ArrayType only if the respective flags are true.
  //  Pass through the flag indicating if StructType is allowed.
  return type.isSignlessInteger(1) || llvm::isa<IndexType, FeltType, TypeVarType>(type) ||
         (AllowStruct && llvm::isa<StructType>(type)) ||
         (AllowString && llvm::isa<StringType>(type)) ||
         (AllowArray && isValidArrayTypeImpl<AllowStruct, AllowString>(type));
}
} // namespace

<<<<<<< HEAD
bool isValidType(mlir::Type type) { return isValidTypeImpl<true, true, true>(type); }

bool isValidEmitEqType(mlir::Type type) { return isValidTypeImpl<false, false, true>(type); }

bool isValidArrayElemType(mlir::Type type) { return isValidArrayElemTypeImpl<true, true>(type); }

bool isValidArrayType(mlir::Type type) { return isValidArrayTypeImpl<true, true>(type); }
=======
bool isValidType(Type type) { return isValidTypeImpl<true, true>(type); }

bool isValidEmitEqType(Type type) { return isValidTypeImpl<false, true>(type); }

bool isValidArrayElemType(Type type) { return isValidArrayElemTypeImpl<true>(type); }

bool isValidArrayType(Type type) { return isValidArrayTypeImpl<true>(type); }
>>>>>>> c4415ee1

namespace {
bool paramAttrUnify(const Attribute &lhsAttr, const Attribute &rhsAttr) {
  assertValidAttrForParamOfType(lhsAttr);
  assertValidAttrForParamOfType(rhsAttr);
  // If either attribute is a symbol ref, we assume they unify because a later pass with a
  //  more involved value analysis is required to check if they are actually the same value.
  if (lhsAttr == rhsAttr || lhsAttr.isa<SymbolRefAttr>() || rhsAttr.isa<SymbolRefAttr>()) {
    return true;
  }
  // If both are type refs, check for unification of the types.
  if (TypeAttr lhsTy = lhsAttr.dyn_cast<TypeAttr>()) {
    if (TypeAttr rhsTy = rhsAttr.dyn_cast<TypeAttr>()) {
      return typesUnify(lhsTy.getValue(), rhsTy.getValue());
    }
  }
  return false;
}

bool paramsUnify(const ArrayRef<Attribute> &lhsParams, const ArrayRef<Attribute> &rhsParams) {
  return (lhsParams.size() == rhsParams.size()) &&
         std::equal(lhsParams.begin(), lhsParams.end(), rhsParams.begin(), paramAttrUnify);
}

/// Return `true` iff the two ArrayAttr instances containing StructType or ArrayType parameters
/// are equivalent or could be equivalent after full instantiation of struct parameters.
bool paramsUnify(const ArrayAttr &lhsParams, const ArrayAttr &rhsParams) {
  if (lhsParams && rhsParams) {
    return paramsUnify(lhsParams.getValue(), rhsParams.getValue());
  }
  // When one or the other is null, they're only equivalent if both are null
  return !lhsParams && !rhsParams;
}
} // namespace

bool arrayTypesUnify(ArrayType lhs, ArrayType rhs, ArrayRef<llvm::StringRef> rhsRevPrefix) {
  // Check if the element types of the two arrays can unify
  if (!typesUnify(lhs.getElementType(), rhs.getElementType(), rhsRevPrefix)) {
    return false;
  }
  // Check if the dimension size attributes unify between the LHS and RHS
  return paramsUnify(lhs.getDimensionSizes(), rhs.getDimensionSizes());
}

bool structTypesUnify(StructType lhs, StructType rhs, ArrayRef<llvm::StringRef> rhsRevPrefix) {
  // Check if it references the same StructDefOp, considering the additional RHS path prefix.
  llvm::SmallVector<StringRef> rhsNames = getNames(rhs.getNameRef());
  rhsNames.insert(rhsNames.begin(), rhsRevPrefix.rbegin(), rhsRevPrefix.rend());
  if (rhsNames != getNames(lhs.getNameRef())) {
    return false;
  }
  // Check if the parameters unify between the LHS and RHS
  return paramsUnify(lhs.getParams(), rhs.getParams());
}

bool typesUnify(Type lhs, Type rhs, ArrayRef<llvm::StringRef> rhsRevPrefix) {
  if (lhs == rhs) {
    return true;
  }
  if (llvm::isa<TypeVarType>(lhs) || llvm::isa<TypeVarType>(rhs)) {
    // A type variable can be any type, thus it unifies with anything.
    return true;
  }
  if (llvm::isa<StructType>(lhs) && llvm::isa<StructType>(rhs)) {
    return structTypesUnify(llvm::cast<StructType>(lhs), llvm::cast<StructType>(rhs), rhsRevPrefix);
  }
  if (llvm::isa<ArrayType>(lhs) && llvm::isa<ArrayType>(rhs)) {
    return arrayTypesUnify(llvm::cast<ArrayType>(lhs), llvm::cast<ArrayType>(rhs), rhsRevPrefix);
  }
  return false;
}

namespace {

template <typename... Types> class TypeList {

  /// Helper class that handles appending the 'Types' names to some kind of stream
  template <typename StreamType> struct Appender {

    // single
    template <typename Ty> static inline void append(StreamType &stream) {
      stream << "'" << Ty::name << "'";
    }

    // multiple
    template <typename First, typename Second, typename... Rest>
    static void append(StreamType &stream) {
      append<First>(stream);
      stream << ", ";
      append<Second, Rest...>(stream);
    }

    // full list with wrapping brackets
    static inline void append(StreamType &stream) {
      stream << "[";
      append<Types...>(stream);
      stream << "]";
    }
  };

public:
  // Checks if the provided value is an instance of any of `Types`
  template <typename T> static inline bool matches(const T &value) {
    return llvm::isa<Types...>(value);
  }

  // This always returns failure()
  static inline LogicalResult reportInvalid(
      llvm::function_ref<InFlightDiagnostic()> emitError, llvm::StringRef foundName,
      const char *aspect
  ) {
    // The implicit conversion from InFlightDiagnostic to LogicalResult in the return causes the
    // diagnostic to be printed.
    auto diag = emitError() << aspect << " must be one of ";
    Appender<InFlightDiagnostic>::append(diag);
    return diag << " but found '" << foundName << "'";
  }

  // This always returns failure()
  static inline LogicalResult reportInvalid(
      llvm::function_ref<InFlightDiagnostic()> emitError, const Attribute &found, const char *aspect
  ) {
    return reportInvalid(emitError, found.getAbstractAttribute().getName(), aspect);
  }

  // Returns a comma-separated list formatted string of the names of `Types`
  static std::string getNames() {
    std::string output;
    llvm::raw_string_ostream oss(output);
    Appender<llvm::raw_string_ostream>::append(oss);
    return output;
  }
};

} // namespace

//===------------------------------------------------------------------===//
// StructType
//===------------------------------------------------------------------===//

namespace {

// Parameters in the StructType must be one of the following:
//  - Integer constants
//  - SymbolRef (global constants defined in another module require non-flat ref)
//  - Type
using StructParamTypes = TypeList<IntegerAttr, SymbolRefAttr, TypeAttr>;

} // namespace

LogicalResult StructType::verify(
    llvm::function_ref<InFlightDiagnostic()> emitError, SymbolRefAttr nameRef, ArrayAttr params
) {
  if (params) {
    for (Attribute p : params) {
      if (!StructParamTypes::matches(p)) {
        return StructParamTypes::reportInvalid(emitError, p, "Struct parameter");
      }
    }
  }
  return success();
}

FailureOr<SymbolLookupResult<StructDefOp>>
StructType::getDefinition(SymbolTableCollection &symbolTable, Operation *op) {
  // First ensure this StructType passes verification
  ArrayAttr typeParams = this->getParams();
  if (failed(StructType::verify([op] { return op->emitError(); }, this->getNameRef(), typeParams)
      )) {
    return failure();
  }
  // Perform lookup and ensure the symbol references a StructDefOp
  auto res = lookupTopLevelSymbol<StructDefOp>(symbolTable, getNameRef(), op);
  if (failed(res) || !res.value()) {
    return op->emitError() << "no '" << StructDefOp::getOperationName() << "' named \""
                           << getNameRef() << "\"";
  }
  // If this StructType contains parameters, make sure they match the number from the StructDefOp.
  if (typeParams) {
    auto defParams = res.value().get().getConstParams();
    size_t numExpected = defParams ? defParams->size() : 0;
    if (typeParams.size() != numExpected) {
      return op->emitError() << "'" << StructType::name << "' type has " << typeParams.size()
                             << " parameters but \"" << res.value().get().getSymName()
                             << "\" expects " << numExpected;
    }
  }
  return res;
}

LogicalResult StructType::verifySymbolRef(SymbolTableCollection &symbolTable, Operation *op) {
  return getDefinition(symbolTable, op);
}

//===------------------------------------------------------------------===//
// ArrayType
//===------------------------------------------------------------------===//

namespace {

// Dimensions in the ArrayType must be one of the following:
//  - Integer constants
//  - SymbolRef (global constants defined in another module require non-flat ref)
using ArrayDimensionTypes = TypeList<IntegerAttr, SymbolRefAttr>;

LogicalResult verifyArrayDimensionSizes(
    llvm::function_ref<InFlightDiagnostic()> emitError, llvm::ArrayRef<Attribute> dimensionSizes
) {
  // In LLZK, the number of array dimensions must always be known, i.e. `hasRank()==true`
  if (dimensionSizes.empty()) {
    return emitError().append("array must have at least one dimension");
  }
  // Rather than immediately returning on failure, we check all dimensions and aggregate to provide
  // as many errors are possible in a single verifier run.
  LogicalResult aggregateResult = success();
  for (Attribute a : dimensionSizes) {
    if (!ArrayDimensionTypes::matches(a)) {
      aggregateResult = ArrayDimensionTypes::reportInvalid(emitError, a, "Array dimension");
      assert(failed(aggregateResult)); // reportInvalid() always returns failure()
    }
  }
  return aggregateResult;
}

} // namespace

LogicalResult computeDimsFromShape(
    MLIRContext *ctx, llvm::ArrayRef<int64_t> shape, llvm::SmallVector<Attribute> &dimensionSizes
) {
  assert(dimensionSizes.empty()); // fully computed by this function
  Builder builder(ctx);
  auto attrs = llvm::map_range(shape, [&builder](int64_t v) -> Attribute {
    return builder.getI64IntegerAttr(v);
  });
  dimensionSizes.insert(dimensionSizes.begin(), attrs.begin(), attrs.end());
  assert(dimensionSizes.size() == shape.size()); // fully computed by this function
  return success();
}

LogicalResult computeShapeFromDims(
    llvm::function_ref<InFlightDiagnostic()> emitError, MLIRContext *ctx,
    llvm::ArrayRef<Attribute> dimensionSizes, llvm::SmallVector<int64_t> &shape
) {
  assert(shape.empty()); // fully computed by this function
  // Ensure all Attributes are valid Attribute classes for ArrayType.
  // In the case where `emitError==null`, we mirror how the verification failure is handled by
  // `*Type::get()` via `StorageUserBase` (i.e. use DefaultDiagnosticEmitFn and assert). See:
  //  https://github.com/llvm/llvm-project/blob/0897373f1a329a7a02f8ce3c501a05d2f9c89390/mlir/include/mlir/IR/StorageUniquerSupport.h#L179-L180
  auto errFunc = emitError ? llvm::unique_function<InFlightDiagnostic()>(emitError)
                           : mlir::detail::getDefaultDiagnosticEmitFn(ctx);
  if (failed(verifyArrayDimensionSizes(errFunc, dimensionSizes))) {
    assert(emitError);
    return failure();
  }

  // Convert the Attributes to int64_t
  for (Attribute a : dimensionSizes) {
    if (auto p = a.dyn_cast<IntegerAttr>()) {
      shape.push_back(p.getValue().getSExtValue());
    } else if (a.isa<SymbolRefAttr>()) {
      // The ShapedTypeInterface uses 'kDynamic' for dimensions with non-static size.
      shape.push_back(ShapedType::kDynamic);
    } else {
      // For every Attribute class in ArrayDimensionTypes, there should be a case here.
      llvm::report_fatal_error("computeShapeFromDims() is out of sync with ArrayDimensionTypes");
      return failure();
    }
  }
  assert(shape.size() == dimensionSizes.size()); // fully computed by this function
  return success();
}

ParseResult parseAttrVec(AsmParser &parser, llvm::SmallVector<Attribute> &value) {
  auto parseResult = FieldParser<llvm::SmallVector<Attribute>>::parse(parser);
  if (failed(parseResult)) {
    return parser.emitError(parser.getCurrentLocation(), "cannot parse array dimensions");
  }
  value.insert(value.begin(), parseResult->begin(), parseResult->end());
  return success();
}

void printAttrVec(AsmPrinter &printer, llvm::ArrayRef<Attribute> value) {
  llvm::raw_ostream &stream = printer.getStream();
  llvm::interleave(value, stream, [&stream](Attribute a) { a.print(stream, true); }, ",");
}

ParseResult parseDerivedShape(
    AsmParser &parser, llvm::SmallVector<int64_t> &shape,
    llvm::SmallVector<Attribute> dimensionSizes
) {
  // This is not actually parsing. It's computing the derived
  //  `shape` from the `dimensionSizes` attributes.
  auto emitError = [&parser] { return parser.emitError(parser.getCurrentLocation()); };
  return computeShapeFromDims(emitError, parser.getContext(), dimensionSizes, shape);
}
void printDerivedShape(AsmPrinter &, llvm::ArrayRef<int64_t>, llvm::ArrayRef<Attribute>) {
  // nothing to print, it's derived and therefore not represented in the output
}

LogicalResult ArrayType::verify(
    llvm::function_ref<InFlightDiagnostic()> emitError, Type elementType,
    llvm::ArrayRef<Attribute> dimensionSizes, llvm::ArrayRef<int64_t> shape
) {
  if (failed(verifyArrayDimensionSizes(emitError, dimensionSizes))) {
    return failure();
  }

  // Ensure array element type is valid
  if (!isValidArrayElemType(elementType)) {
    // Print proper message if `elementType` is not a valid LLZK type or
    //  if it's simply not the right kind of type for an array element.
    if (failed(checkValidType(emitError, elementType))) {
      return failure();
    }
    return emitError().append(
        "'", ArrayType::name, "' element type cannot be '", elementType.getAbstractType().getName(),
        "'"
    );
  }
  return success();
}

ArrayType
ArrayType::cloneWith(std::optional<llvm::ArrayRef<int64_t>> shape, Type elementType) const {
  return ArrayType::get(elementType, shape.has_value() ? shape.value() : getShape());
}

int64_t ArrayType::getNumElements() const { return ShapedType::getNumElements(getShape()); }

} // namespace llzk<|MERGE_RESOLUTION|>--- conflicted
+++ resolved
@@ -19,38 +19,24 @@
 //===------------------------------------------------------------------===//
 
 namespace {
-<<<<<<< HEAD
 template <bool AllowStruct, bool AllowString, bool AllowArray>
-bool isValidTypeImpl(mlir::Type type);
-
-template <bool AllowStruct, bool AllowString> bool isValidArrayElemTypeImpl(mlir::Type type) {
-=======
-template <bool AllowStruct, bool AllowArray> bool isValidTypeImpl(Type type);
-
-template <bool AllowStruct> bool isValidArrayElemTypeImpl(Type type) {
->>>>>>> c4415ee1
+bool isValidTypeImpl(Type type);
+
+template <bool AllowStruct, bool AllowString> bool isValidArrayElemTypeImpl(Type type) {
   // ArrayType element can be any valid type sans ArrayType itself.
   //  Pass through the flag indicating if StructType is allowed.
   return isValidTypeImpl<AllowStruct, AllowString, false>(type);
 }
 
-<<<<<<< HEAD
-template <bool AllowStruct, bool AllowString> bool isValidArrayTypeImpl(mlir::Type type) {
-=======
-template <bool AllowStruct> bool isValidArrayTypeImpl(Type type) {
->>>>>>> c4415ee1
+template <bool AllowStruct, bool AllowString> bool isValidArrayTypeImpl(Type type) {
   // Pass through the flag indicating if StructType is allowed.
   return llvm::isa<ArrayType>(type) && isValidArrayElemTypeImpl<AllowStruct, AllowString>(
                                            llvm::cast<ArrayType>(type).getElementType()
                                        );
 }
 
-<<<<<<< HEAD
 template <bool AllowStruct, bool AllowString, bool AllowArray>
-bool isValidTypeImpl(mlir::Type type) {
-=======
-template <bool AllowStruct, bool AllowArray> bool isValidTypeImpl(Type type) {
->>>>>>> c4415ee1
+bool isValidTypeImpl(Type type) {
   // This is the main check for allowed types.
   //  Allow StructType and ArrayType only if the respective flags are true.
   //  Pass through the flag indicating if StructType is allowed.
@@ -61,23 +47,13 @@
 }
 } // namespace
 
-<<<<<<< HEAD
-bool isValidType(mlir::Type type) { return isValidTypeImpl<true, true, true>(type); }
-
-bool isValidEmitEqType(mlir::Type type) { return isValidTypeImpl<false, false, true>(type); }
-
-bool isValidArrayElemType(mlir::Type type) { return isValidArrayElemTypeImpl<true, true>(type); }
-
-bool isValidArrayType(mlir::Type type) { return isValidArrayTypeImpl<true, true>(type); }
-=======
-bool isValidType(Type type) { return isValidTypeImpl<true, true>(type); }
-
-bool isValidEmitEqType(Type type) { return isValidTypeImpl<false, true>(type); }
-
-bool isValidArrayElemType(Type type) { return isValidArrayElemTypeImpl<true>(type); }
-
-bool isValidArrayType(Type type) { return isValidArrayTypeImpl<true>(type); }
->>>>>>> c4415ee1
+bool isValidType(Type type) { return isValidTypeImpl<true, true, true>(type); }
+
+bool isValidEmitEqType(Type type) { return isValidTypeImpl<false, false, true>(type); }
+
+bool isValidArrayElemType(Type type) { return isValidArrayElemTypeImpl<true, true>(type); }
+
+bool isValidArrayType(Type type) { return isValidArrayTypeImpl<true, true>(type); }
 
 namespace {
 bool paramAttrUnify(const Attribute &lhsAttr, const Attribute &rhsAttr) {
