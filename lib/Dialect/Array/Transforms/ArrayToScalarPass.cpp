--- conflicted
+++ resolved
@@ -568,17 +568,12 @@
     SymbolTable &structSymbolTable = tables.getSymbolTable(inStruct);
     for (ArrayAttr idx : subIdxs.value()) {
       // Create scalar version of the field
-<<<<<<< HEAD
-      MemberDefOp newField =
-          rewriter.create<MemberDefOp>(op.getLoc(), op.getSymNameAttr(), elemTy, op.getColumn());
-=======
-      FieldDefOp newField = rewriter.create<FieldDefOp>(
+      MemberDefOp newMember = rewriter.create<MemberdDefOp>(
           op.getLoc(), op.getSymNameAttr(), elemTy, op.getColumn(), op.getSignal()
       );
->>>>>>> f32e0f2f
-      newField.setPublicAttr(op.hasPublicAttr());
+      newMember.setPublicAttr(op.hasPublicAttr());
       // Use SymbolTable to give it a unique name and store to the replacement map
-      localRepMapRef[idx] = std::make_pair(structSymbolTable.insert(newField), elemTy);
+      localRepMapRef[idx] = std::make_pair(structSymbolTable.insert(newMember), elemTy);
     }
     rewriter.eraseOp(op);
   }
@@ -647,8 +642,8 @@
     const LocalFieldReplacementMap &idxToName =
         repMapRef.at(tgtStructDef->get()).at(op.getMemberNameAttr().getAttr());
     // Split the array field write into a series of read array + write scalar field
-    for (auto [idx, newField] : idxToName) {
-      ImplClass::forIndex(op.getLoc(), prefixResult, idx, newField, adaptor, rewriter);
+    for (auto [idx, newMember] : idxToName) {
+      ImplClass::forIndex(op.getLoc(), prefixResult, idx, newMember, adaptor, rewriter);
     }
     rewriter.eraseOp(op);
   }
@@ -667,12 +662,12 @@
   static void *genHeader(MemberWriteOp, ConversionPatternRewriter &) { return nullptr; }
 
   static void forIndex(
-      Location loc, void *, ArrayAttr idx, FieldInfo newField, OpAdaptor adaptor,
+      Location loc, void *, ArrayAttr idx, FieldInfo newMember, OpAdaptor adaptor,
       ConversionPatternRewriter &rewriter
   ) {
     ReadArrayOp scalarRead = genRead(loc, adaptor.getVal(), idx, rewriter);
     rewriter.create<MemberWriteOp>(
-        loc, adaptor.getComponent(), FlatSymbolRefAttr::get(newField.first), scalarRead
+        loc, adaptor.getComponent(), FlatSymbolRefAttr::get(newMember.first), scalarRead
     );
   }
 };
@@ -695,11 +690,12 @@
   }
 
   static void forIndex(
-      Location loc, CreateArrayOp newArray, ArrayAttr idx, FieldInfo newField, OpAdaptor adaptor,
+      Location loc, CreateArrayOp newArray, ArrayAttr idx, FieldInfo newMember, OpAdaptor adaptor,
       ConversionPatternRewriter &rewriter
   ) {
-    MemberReadOp scalarRead =
-        rewriter.create<MemberReadOp>(loc, newField.second, adaptor.getComponent(), newField.first);
+    MemberReadOp scalarRead = rewriter.create<MemberReadOp>(
+        loc, newMember.second, adaptor.getComponent(), newMember.first
+    );
     genWrite(loc, newArray, idx, scalarRead, rewriter);
   }
 };
