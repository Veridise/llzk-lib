--- conflicted
+++ resolved
@@ -7,12 +7,7 @@
 target_link_libraries(
   LLZKArrayDialect PUBLIC LLZKDialectHeaders ${LLZK_DEP_DIALECT_LIBS} MLIRIR
                      MLIRPass MLIRParser MLIRTransformUtils MLIRSCFTransforms
-<<<<<<< HEAD
-                     LLVMHeaders MLIRHeaders)
-=======
                      LLVMHeaders MLIRHeaders LLZKDialect)
-add_dependencies(LLZKArrayDialect LLZKDialectHeaders)
->>>>>>> d4d74606
 llzk_target_add_mlir_link_settings(LLZKArrayDialect)
 
 install(TARGETS LLZKArrayDialect EXPORT LLZKTargets)