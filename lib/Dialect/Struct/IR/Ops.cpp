--- conflicted
+++ resolved
@@ -470,14 +470,9 @@
   }
 }
 
-<<<<<<< HEAD
 void MemberDefOp::build(
-    OpBuilder &odsBuilder, OperationState &odsState, StringRef sym_name, Type type, bool isColumn
-=======
-void FieldDefOp::build(
     OpBuilder &odsBuilder, OperationState &odsState, StringRef sym_name, Type type, bool isSignal,
     bool isColumn
->>>>>>> f32e0f2f
 ) {
   build(
       odsBuilder, odsState, odsBuilder.getStringAttr(sym_name), TypeAttr::get(type), isSignal,
