<<<<<<< HEAD
cmake_minimum_required(VERSION 3.23)
=======
cmake_minimum_required(VERSION 3.25)
>>>>>>> b0934ac8

project(
  LLZK
  DESCRIPTION
    "Veridise's intermediate representation for zero knowledge languages"
  VERSION 0.1.0
  HOMEPAGE_URL https://github.com/Veridise/llzk-lib)

option(LLZK_TEMPLATE_BACKTRACE_LIMIT
       "Add -ftemplate-backtrace-limit=0 to the compile flags")

include(GNUInstallDirs)

set(CMAKE_CXX_STANDARD
    20
    CACHE STRING "C++ standard")
set(CMAKE_CXX_STANDARD_REQUIRED
    ON
    CACHE STRING "")
set(CMAKE_CXX_FLAGS "${CMAKE_CXX_FLAGS}")

# Use same policy as LLVM to suppress warnings
if(POLICY CMP0116)
  cmake_policy(SET CMP0116 OLD)
endif()

set(CMAKE_EXPORT_COMPILE_COMMANDS
    ON
    CACHE INTERNAL "")

# Dependency setup

find_package(LLVM 18.1 REQUIRED CONFIG)
find_package(MLIR REQUIRED CONFIG)

message(STATUS "Using LLVM in: ${LLVM_DIR}")
message(STATUS "Using MLIR in: ${MLIR_DIR}")

# Adds an INTERFACE library that only includes headers
function(add_header_library _name _include_dirs _export_name)
  add_library(${_name} INTERFACE)
  target_include_directories(${_name} INTERFACE ${_include_dirs})
  install(TARGETS ${_name} EXPORT ${_export_name})
endfunction()

set(LLZK_EXPORT_TARGETS "LLZKTargets")
# LLVM & MLIR do not propagate their include dirs correctly We define them as
# INTERFACE libraries and link against them
add_header_library(LLVMHeaders ${LLVM_INCLUDE_DIRS} ${LLZK_EXPORT_TARGETS})
add_header_library(MLIRHeaders ${MLIR_INCLUDE_DIRS} ${LLZK_EXPORT_TARGETS})

list(APPEND CMAKE_MODULE_PATH "${LLVM_CMAKE_DIR}")
list(APPEND CMAKE_MODULE_PATH "${MLIR_CMAKE_DIR}")
include(TableGen)
include(AddLLVM)
include(AddMLIR)
include(HandleLLVMOptions)

separate_arguments(LLVM_DEFINITIONS_LIST NATIVE_COMMAND ${LLVM_DEFINITIONS})
add_definitions(${LLVM_DEFINITIONS_LIST})
add_compile_options(
  -Werror=switch
  -Werror=return-type
  -Wall
  -Wextra
  -Wno-unused-parameter
  -Wshadow
  -Wnon-virtual-dtor
  -pedantic
  -fno-omit-frame-pointer)

if(CMAKE_CONFIGURATION_TYPES)
  list(APPEND CMAKE_CONFIGURATION_TYPES DebWithSans)
  list(REMOVE_DUPLICATES CMAKE_CONFIGURATION_TYPES)
endif()

set(LLZK_LIT_COMPATIBLE_COVERAGE
    OFF
    CACHE INTERNAL "")

if(CMAKE_BUILD_TYPE STREQUAL "Debug" OR CMAKE_BUILD_TYPE STREQUAL "DebWithSans")
  if(LLZK_LIT_COMPATIBLE_COVERAGE)
    message(FATAL_ERROR "Don't manually set LLZK_LIT_COMPATIBLE_COVERAGE.")

  endif()
  if(CMAKE_CXX_COMPILER_ID MATCHES ".*Clang")
    message(STATUS "Adding coverage flags")
    add_compile_options(-fprofile-instr-generate -fcoverage-mapping)
    add_link_options(-fprofile-instr-generate -fcoverage-mapping)
    set(LLZK_LIT_COMPATIBLE_COVERAGE ON)
    message(
      STATUS "LLZK_LIT_COMPATIBLE_COVERAGE=${LLZK_LIT_COMPATIBLE_COVERAGE}")
<<<<<<< HEAD

=======
>>>>>>> b0934ac8
  elseif(CMAKE_CXX_COMPILER_ID STREQUAL "GNU")
    message(WARNING "Gcov reports are not supported by the test environment.")
    message(WARNING "Set LLZK_FORCE_GCC_COVERAGE to enable coverage in GCC.")
    if(LLZK_FORCE_GCC_COVERAGE)
      add_compile_options(--coverage -O0 -g)
      add_link_options(--coverage)
    endif()
  else()
    message(
      WARNING
        "Coverage requested but ${CMAKE_CXX_COMPILER_ID} is not a supported compiler and coverage will not be applied."
    )
  endif()

  add_compile_options(-O0 -g)
endif()

if(CMAKE_BUILD_TYPE STREQUAL "DebWithSans")
  # NOTE: undefined behavior sanitizer ("undefined") has been removed due to its
  # poor interaction with gtest fixtures and other standard MLIR/LLVM
  # operations.
  add_compile_options(-fsanitize=address,leak)
  add_link_options(-fsanitize=address,leak)
endif()

if(LLZK_TEMPLATE_BACKTRACE_LIMIT)
  add_compile_options(-ftemplate-backtrace-limit=0)
endif()

# MAYBE FIXME: If we want to hide inline functions we need to setup macros See
# https://github.com/Veridise/llzk-lib/pull/3#discussion_r1726140891

# Python bindings

include(CMakeDependentOption)
cmake_dependent_option(LLZK_ENABLE_BINDINGS_PYTHON "Enable Python bindings" ON
                       MLIR_ENABLE_BINDINGS_PYTHON OFF)

message(CHECK_START "Checking LLZK Python bindings")
list(APPEND CMAKE_MESSAGE_INDENT "  ")
message(CHECK_START "Checking MLIR Python bindings")
if(MLIR_ENABLE_BINDINGS_PYTHON AND LLZK_ENABLE_BINDINGS_PYTHON)
  include(MLIRDetectPythonEnv)
  include(AddMLIRPython)
  mlir_configure_python_dev_packages()
  message(CHECK_PASS "found")

  list(POP_BACK CMAKE_MESSAGE_INDENT)
  message(CHECK_PASS "enabling LLZK Python bindings")
elseif(MLIR_ENABLE_BINDINGS_PYTHON)
  message(CHECK_PASS "found")
  list(POP_BACK CMAKE_MESSAGE_INDENT)
  message(CHECK_FAIL "LLZK_ENABLE_BINDINGS_PYTHON is set to off")
else()
  message(CHECK_FAIL "not found") # mlir bindings
  list(POP_BACK CMAKE_MESSAGE_INDENT)
  message(CHECK_FAIL "missing dependencies") # overall status
endif()

# Project files

set(DOXYGEN_OUTPUT_DIRECTORY "${CMAKE_CURRENT_BINARY_DIR}/doc")
set(LLZK_MLIR_DOC_OUTPUT_DIR "${DOXYGEN_OUTPUT_DIRECTORY}/mlir")

# We need the include dir so we can pass it to mlir-tblgen
set(LLZK_INCLUDE_DIR "${CMAKE_CURRENT_SOURCE_DIR}/include")

include(${CMAKE_CURRENT_SOURCE_DIR}/cmake/LLZKMacros.cmake)

# Create an empty list for the dialect libraries, to be populated in the lib
# subdirectory.
add_library(LLZKAllDialects INTERFACE)
add_library(LLZK::AllDialects ALIAS LLZKAllDialects)
# Ensures that the target can be imported as "LLZK::AllDialects" and not
# "LLZK::LLZKAllDialects"
set_target_properties(LLZKAllDialects PROPERTIES EXPORT_NAME "AllDialects")
install(TARGETS LLZKAllDialects EXPORT LLZKTargets)

add_subdirectory(include)
add_subdirectory(lib)
add_subdirectory(tools)
if(LLZK_ENABLE_BINDINGS_PYTHON)
  add_subdirectory(python)
endif()

# Documentation
add_custom_target(doc)
find_package(Doxygen OPTIONAL_COMPONENTS dot)
if(Doxygen_FOUND)
  message(STATUS "Doxygen found, enabling documentation...")
  set(DOXYGEN_EXTRACT_ALL YES)
  set(DOXYGEN_INCLUDE_PATH "${CMAKE_CURRENT_BINARY_DIR}/include/")
  set(DOXYGEN_EXCLUDE_PATTERNS ${CMAKE_CURRENT_BINARY_DIR}/include/*/*.md)
  set(DOXYGEN_USE_MDFILE_AS_MAINPAGE
      ${CMAKE_CURRENT_SOURCE_DIR}/doc/doxygen/index.md)
  set(DOXYGEN_FILE_PATTERNS
      *.cpp
      *.cpp.inc
      *.h.inc
      *.hpp
      *.h
      *.td
      *.md
      *.py)
  set(DOXYGEN_EXTENSION_MAPPING inc=C++)
  set(DOXYGEN_MACRO_EXPANSION YES)
  set(DOXYGEN_EXPAND_ONLY_PREDEF YES)
  set(DOXYGEN_PREDEFINED GET_OP_CLASSES GET_TYPEDEF_CLASSES GET_ATTR_CLASSES)
  set(DOXYGEN_SOURCE_BROWSER YES)
  set(DOXYGEN_JAVADOC_AUTOBRIEF YES)
  doxygen_add_docs(
    doxygen
    "${CMAKE_CURRENT_SOURCE_DIR}/lib/"
    "${CMAKE_CURRENT_SOURCE_DIR}/tools/"
    "${CMAKE_CURRENT_BINARY_DIR}/include/"
    "${CMAKE_CURRENT_SOURCE_DIR}/include/"
    "${LLZK_MLIR_DOC_OUTPUT_DIR}"
    "${CMAKE_CURRENT_SOURCE_DIR}/doc/doxygen/")
  add_dependencies(doxygen LLZKDialectHeaders mlir-doc)
  add_dependencies(doc doxygen)
endif()

# Tests

# lit tests
include(CTest)
enable_testing()
set(CMAKE_CTEST_ARGUMENTS
    "--output-on-failure"
    CACHE STRING "CTest arguments")
if(BUILD_TESTING)
  add_subdirectory(test)
endif()

find_package(GTest)
if(BUILD_TESTING AND GTest_FOUND)
  message(STATUS "gtest found, enabling unit tests...")
  include(GoogleTest)

  add_custom_target(LLZKUnitTests)

  if(${CMAKE_VERSION} VERSION_GREATER_EQUAL "3.20")
    set(GTEST_LIB_TARGETS "GTest::gtest;GTest::gmock")
    set(GTEST_EXE_TARGET GTest::gtest_main)
  else()
    set(GTEST_LIB_TARGETS GTest::GTest)
    set(GTEST_EXE_TARGET GTest::Main)
  endif()

  add_subdirectory(unittests)
elseif(BUILD_TESTING)
  message(STATUS "gtest not found, unit tests will not be run")
else()
  message(STATUS "Unit tests are disabled")
endif()

# Catch-all target for running all tests
add_custom_target(
  check
  DEPENDS # test targets may not exist if BUILD_TESTING is off
          $<$<BOOL:BUILD_TESTING>:check-unit>
          $<$<BOOL:BUILD_TESTING>:check-lit>)

# Install

export(
  EXPORT ${LLZK_EXPORT_TARGETS}
  FILE ${CMAKE_CURRENT_BINARY_DIR}/${LLZK_EXPORT_TARGETS}.cmake
  NAMESPACE LLZK::)
install(
  EXPORT ${LLZK_EXPORT_TARGETS}
  NAMESPACE LLZK::
  DESTINATION ${CMAKE_INSTALL_LIBDIR}/cmake/LLZK)

include(CMakePackageConfigHelpers)
write_basic_package_version_file(
  "${CMAKE_CURRENT_BINARY_DIR}/LLZKConfigVersion.cmake"
  VERSION "${PROJECT_VERSION}"
  COMPATIBILITY AnyNewerVersion)
configure_package_config_file(
  "${CMAKE_CURRENT_SOURCE_DIR}/cmake/LLZKConfig.cmake.in"
  "${CMAKE_CURRENT_BINARY_DIR}/LLZKConfig.cmake"
  INSTALL_DESTINATION "${CMAKE_INSTALL_LIBDIR}/cmake/LLZK")
install(FILES "${CMAKE_CURRENT_BINARY_DIR}/LLZKConfig.cmake"
              "${CMAKE_CURRENT_BINARY_DIR}/LLZKConfigVersion.cmake"
        DESTINATION "${CMAKE_INSTALL_LIBDIR}/cmake/LLZK")<|MERGE_RESOLUTION|>--- conflicted
+++ resolved
@@ -1,8 +1,4 @@
-<<<<<<< HEAD
 cmake_minimum_required(VERSION 3.23)
-=======
-cmake_minimum_required(VERSION 3.25)
->>>>>>> b0934ac8
 
 project(
   LLZK
@@ -95,10 +91,6 @@
     set(LLZK_LIT_COMPATIBLE_COVERAGE ON)
     message(
       STATUS "LLZK_LIT_COMPATIBLE_COVERAGE=${LLZK_LIT_COMPATIBLE_COVERAGE}")
-<<<<<<< HEAD
-
-=======
->>>>>>> b0934ac8
   elseif(CMAKE_CXX_COMPILER_ID STREQUAL "GNU")
     message(WARNING "Gcov reports are not supported by the test environment.")
     message(WARNING "Set LLZK_FORCE_GCC_COVERAGE to enable coverage in GCC.")
