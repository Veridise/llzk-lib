cmake_minimum_required(VERSION 3.25)

project(
  LLZK
  DESCRIPTION
    "Veridise's intermediate representation for zero knowledge languages"
  VERSION 0.1.0
  HOMEPAGE_URL https://github.com/Veridise/llzk-lib)

option(LLZK_TEMPLATE_BACKTRACE_LIMIT
       "Add -ftemplate-backtrace-limit=0 to the compile flags")

include(GNUInstallDirs)

set(CMAKE_CXX_STANDARD
    20
    CACHE STRING "C++ standard")
set(CMAKE_CXX_STANDARD_REQUIRED
    ON
    CACHE STRING "")
set(CMAKE_CXX_FLAGS "${CMAKE_CXX_FLAGS}")

# Use same policy as LLVM to suppress warnings
if(POLICY CMP0116)
  cmake_policy(SET CMP0116 OLD)
endif()

set(CMAKE_EXPORT_COMPILE_COMMANDS
    ON
    CACHE INTERNAL "")

# Dependency setup

find_package(LLVM 18.1 REQUIRED CONFIG)
find_package(MLIR REQUIRED CONFIG)

message(STATUS "Using LLVM in: ${LLVM_DIR}")
message(STATUS "Using MLIR in: ${MLIR_DIR}")

# Adds an INTERFACE library that only includes headers
function(add_header_library _name _include_dirs _export_name)
  add_library(${_name} INTERFACE)
  target_include_directories(${_name} INTERFACE ${_include_dirs})
  install(TARGETS ${_name} EXPORT ${_export_name})
endfunction()

set(LLZK_EXPORT_TARGETS "LLZKTargets")
# LLVM & MLIR do not propagate their include dirs correctly We define them as
# INTERFACE libraries and link against them
add_header_library(LLVMHeaders ${LLVM_INCLUDE_DIRS} ${LLZK_EXPORT_TARGETS})
add_header_library(MLIRHeaders ${MLIR_INCLUDE_DIRS} ${LLZK_EXPORT_TARGETS})

list(APPEND CMAKE_MODULE_PATH "${LLVM_CMAKE_DIR}")
list(APPEND CMAKE_MODULE_PATH "${MLIR_CMAKE_DIR}")
include(TableGen)
include(AddLLVM)
include(AddMLIR)
include(HandleLLVMOptions)

separate_arguments(LLVM_DEFINITIONS_LIST NATIVE_COMMAND ${LLVM_DEFINITIONS})
add_definitions(${LLVM_DEFINITIONS_LIST})
add_compile_options(
  -Werror=switch
  -Werror=return-type
  -Wall
  -Wextra
  -Wno-unused-parameter
  -Wshadow
  -Wnon-virtual-dtor
  -pedantic
<<<<<<< HEAD
  -fno-omit-frame-pointer
)
=======
  -fno-omit-frame-pointer)
>>>>>>> b0934ac8

if(CMAKE_CONFIGURATION_TYPES)
  list(APPEND CMAKE_CONFIGURATION_TYPES DebWithSans)
  list(REMOVE_DUPLICATES CMAKE_CONFIGURATION_TYPES)
endif()

set(LLZK_LIT_COMPATIBLE_COVERAGE
    OFF
    CACHE INTERNAL "")

if(CMAKE_BUILD_TYPE STREQUAL "Debug" OR CMAKE_BUILD_TYPE STREQUAL "DebWithSans")
  if(LLZK_LIT_COMPATIBLE_COVERAGE)
    message(FATAL_ERROR "Don't manually set LLZK_LIT_COMPATIBLE_COVERAGE.")
  endif()
  if(CMAKE_CXX_COMPILER_ID MATCHES ".*Clang")
    message(STATUS "Adding coverage flags")
    add_compile_options(-fprofile-instr-generate -fcoverage-mapping)
    add_link_options(-fprofile-instr-generate -fcoverage-mapping)
    set(LLZK_LIT_COMPATIBLE_COVERAGE ON)
    message(
      STATUS "LLZK_LIT_COMPATIBLE_COVERAGE=${LLZK_LIT_COMPATIBLE_COVERAGE}")
  elseif(CMAKE_CXX_COMPILER_ID STREQUAL "GNU")
    message(WARNING "Gcov reports are not supported by the test environment.")
    message(WARNING "Set LLZK_FORCE_GCC_COVERAGE to enable coverage in GCC.")
    if(LLZK_FORCE_GCC_COVERAGE)
      add_compile_options(--coverage -O0 -g)
      add_link_options(--coverage)
    endif()
  else()
    message(
      WARNING
        "Coverage requested but ${CMAKE_CXX_COMPILER_ID} is not a supported compiler and coverage will not be applied."
    )
  endif()

  add_compile_options(-O0 -g)
endif()

if(CMAKE_BUILD_TYPE STREQUAL "DebWithSans")
  # NOTE: undefined behavior sanitizer ("undefined") has been removed due to its
  # poor interaction with gtest fixtures and other standard MLIR/LLVM
  # operations.
  add_compile_options(-fsanitize=address,leak)
  add_link_options(-fsanitize=address,leak)
endif()

if(LLZK_TEMPLATE_BACKTRACE_LIMIT)
  add_compile_options(-ftemplate-backtrace-limit=0)
endif()

# MAYBE FIXME: If we want to hide inline functions we need to setup macros See
# https://github.com/Veridise/llzk-lib/pull/3#discussion_r1726140891

# Python bindings

include(CMakeDependentOption)
cmake_dependent_option(LLZK_ENABLE_BINDINGS_PYTHON "Enable Python bindings" ON
                       MLIR_ENABLE_BINDINGS_PYTHON OFF)

message(CHECK_START "Checking LLZK Python bindings")
list(APPEND CMAKE_MESSAGE_INDENT "  ")
message(CHECK_START "Checking MLIR Python bindings")
if(MLIR_ENABLE_BINDINGS_PYTHON AND LLZK_ENABLE_BINDINGS_PYTHON)
  include(MLIRDetectPythonEnv)
  include(AddMLIRPython)
  mlir_configure_python_dev_packages()
  message(CHECK_PASS "found")

  list(POP_BACK CMAKE_MESSAGE_INDENT)
  message(CHECK_PASS "enabling LLZK Python bindings")
elseif(MLIR_ENABLE_BINDINGS_PYTHON)
  message(CHECK_PASS "found")
  list(POP_BACK CMAKE_MESSAGE_INDENT)
  message(CHECK_FAIL "LLZK_ENABLE_BINDINGS_PYTHON is set to off")
else()
  message(CHECK_FAIL "not found") # mlir bindings
  list(POP_BACK CMAKE_MESSAGE_INDENT)
  message(CHECK_FAIL "missing dependencies") # overall status
endif()

# Project files

set(DOXYGEN_OUTPUT_DIRECTORY "${CMAKE_CURRENT_BINARY_DIR}/doc")
set(LLZK_MLIR_DOC_OUTPUT_DIR "${DOXYGEN_OUTPUT_DIRECTORY}/mlir")

# We need the include dir so we can pass it to mlir-tblgen
set(LLZK_INCLUDE_DIR "${CMAKE_CURRENT_SOURCE_DIR}/include")

include(${CMAKE_CURRENT_SOURCE_DIR}/cmake/LLZKMacros.cmake)

# Create an empty list for the dialect libraries, to be populated in the lib
# subdirectory.
add_library(LLZKAllDialects INTERFACE)
add_library(LLZK::AllDialects ALIAS LLZKAllDialects)
# Ensures that the target can be imported as "LLZK::AllDialects" and not
# "LLZK::LLZKAllDialects"
set_target_properties(LLZKAllDialects PROPERTIES EXPORT_NAME "AllDialects")
install(TARGETS LLZKAllDialects EXPORT LLZKTargets)

add_subdirectory(include)
add_subdirectory(lib)
add_subdirectory(tools)
if(LLZK_ENABLE_BINDINGS_PYTHON)
  add_subdirectory(python)
endif()

# Documentation
add_custom_target(doc)
find_package(Doxygen OPTIONAL_COMPONENTS dot)
if(Doxygen_FOUND)
  message(STATUS "Doxygen found, enabling documentation...")
  set(DOXYGEN_EXTRACT_ALL YES)
  set(DOXYGEN_INCLUDE_PATH "${CMAKE_CURRENT_BINARY_DIR}/include/")
  set(DOXYGEN_EXCLUDE_PATTERNS ${CMAKE_CURRENT_BINARY_DIR}/include/*/*.md)
  set(DOXYGEN_USE_MDFILE_AS_MAINPAGE
      ${CMAKE_CURRENT_SOURCE_DIR}/doc/doxygen/index.md)
  set(DOXYGEN_FILE_PATTERNS
      *.cpp
      *.cpp.inc
      *.h.inc
      *.hpp
      *.h
      *.td
      *.md
      *.py)
  set(DOXYGEN_EXTENSION_MAPPING inc=C++)
  set(DOXYGEN_MACRO_EXPANSION YES)
  set(DOXYGEN_EXPAND_ONLY_PREDEF YES)
  set(DOXYGEN_PREDEFINED GET_OP_CLASSES GET_TYPEDEF_CLASSES GET_ATTR_CLASSES)
  set(DOXYGEN_SOURCE_BROWSER YES)
  set(DOXYGEN_JAVADOC_AUTOBRIEF YES)
  doxygen_add_docs(
    doxygen
    "${CMAKE_CURRENT_SOURCE_DIR}/lib/"
    "${CMAKE_CURRENT_SOURCE_DIR}/tools/"
    "${CMAKE_CURRENT_BINARY_DIR}/include/"
    "${CMAKE_CURRENT_SOURCE_DIR}/include/"
    "${LLZK_MLIR_DOC_OUTPUT_DIR}"
    "${CMAKE_CURRENT_SOURCE_DIR}/doc/doxygen/")
  add_dependencies(doxygen LLZKDialectHeaders mlir-doc)
  add_dependencies(doc doxygen)
endif()

# Tests

# lit tests
include(CTest)
enable_testing()
set(CMAKE_CTEST_ARGUMENTS
    "--output-on-failure"
    CACHE STRING "CTest arguments")
if(BUILD_TESTING)
  add_subdirectory(test)
endif()

find_package(GTest)
if(BUILD_TESTING AND GTest_FOUND)
  message(STATUS "gtest found, enabling unit tests...")
  include(GoogleTest)

  add_custom_target(LLZKUnitTests)

  if(${CMAKE_VERSION} VERSION_GREATER_EQUAL "3.20")
    set(GTEST_LIB_TARGETS "GTest::gtest;GTest::gmock")
    set(GTEST_EXE_TARGET GTest::gtest_main)
  else()
    set(GTEST_LIB_TARGETS GTest::GTest)
    set(GTEST_EXE_TARGET GTest::Main)
  endif()

  add_subdirectory(unittests)
elseif(BUILD_TESTING)
  message(STATUS "gtest not found, unit tests will not be run")
else()
  message(STATUS "Unit tests are disabled")
endif()

# Catch-all target for running all tests
add_custom_target(
  check
  DEPENDS # test targets may not exist if BUILD_TESTING is off
          $<$<BOOL:BUILD_TESTING>:check-unit>
          $<$<BOOL:BUILD_TESTING>:check-lit>)

# Install

export(
  EXPORT ${LLZK_EXPORT_TARGETS}
  FILE ${CMAKE_CURRENT_BINARY_DIR}/${LLZK_EXPORT_TARGETS}.cmake
  NAMESPACE LLZK::)
install(
  EXPORT ${LLZK_EXPORT_TARGETS}
  NAMESPACE LLZK::
  DESTINATION ${CMAKE_INSTALL_LIBDIR}/cmake/LLZK)

include(CMakePackageConfigHelpers)
write_basic_package_version_file(
  "${CMAKE_CURRENT_BINARY_DIR}/LLZKConfigVersion.cmake"
  VERSION "${PROJECT_VERSION}"
  COMPATIBILITY AnyNewerVersion)
configure_package_config_file(
  "${CMAKE_CURRENT_SOURCE_DIR}/cmake/LLZKConfig.cmake.in"
  "${CMAKE_CURRENT_BINARY_DIR}/LLZKConfig.cmake"
  INSTALL_DESTINATION "${CMAKE_INSTALL_LIBDIR}/cmake/LLZK")
install(FILES "${CMAKE_CURRENT_BINARY_DIR}/LLZKConfig.cmake"
              "${CMAKE_CURRENT_BINARY_DIR}/LLZKConfigVersion.cmake"
        DESTINATION "${CMAKE_INSTALL_LIBDIR}/cmake/LLZK")<|MERGE_RESOLUTION|>--- conflicted
+++ resolved
@@ -68,12 +68,7 @@
   -Wshadow
   -Wnon-virtual-dtor
   -pedantic
-<<<<<<< HEAD
-  -fno-omit-frame-pointer
-)
-=======
   -fno-omit-frame-pointer)
->>>>>>> b0934ac8
 
 if(CMAKE_CONFIGURATION_TYPES)
   list(APPEND CMAKE_CONFIGURATION_TYPES DebWithSans)
