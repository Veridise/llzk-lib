--- conflicted
+++ resolved
@@ -48,7 +48,6 @@
   }];
 }
 
-<<<<<<< HEAD
 def ZKIR_ArrayType : ZKIR_Type<"Array", "array", [
   ShapedTypeInterface
 ]> {
@@ -80,12 +79,7 @@
     /// Required by the ShapedTypeInterface interface.
     ArrayType cloneWith(std::optional<llvm::ArrayRef<int64_t>> shape,
                              Type elementType) const;
-=======
-def ZKIR_ArrayType : ZKIR_Type<"Array", "array"> {
-  let summary = "array";
-  let description =
-      [{array type with a static size and homogeneous element type}];
->>>>>>> 4a1cc680
+
 
     /// Returns the number of elements in the array.
     /// Aborts if the array has a dynamic dimension.
