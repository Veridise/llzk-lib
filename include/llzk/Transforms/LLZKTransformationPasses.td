--- conflicted
+++ resolved
@@ -70,7 +70,6 @@
   ];
 }
 
-<<<<<<< HEAD
 def InlineStructsPass : LLZKPass<"llzk-inline-structs"> {
   let summary = "Inlines nested structs (i.e., subcomponents).";
   let description = [{
@@ -89,7 +88,8 @@
                         "Maximum allowed constraint+multiplications in merged "
                         "@constrain functions">,
   ];
-=======
+}
+
 def R1CSLoweringPass : LLZKPass<"llzk-r1cs-lowering"> {
   let summary = "Rewrites constraints to be compatible with R1CS constraints "
                 "i.e a*b - c = 0";
@@ -99,7 +99,6 @@
     a degree lowering pass and clean up passes to ensure correctness and performance.
   }];
   let constructor = "llzk::createR1CSLoweringPass()";
->>>>>>> 23ee90d6
 }
 
 #endif // LLZK_TRANSFORMATION_PASSES_TD