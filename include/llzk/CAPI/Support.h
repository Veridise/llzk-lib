--- conflicted
+++ resolved
@@ -65,11 +65,7 @@
     ranges.reserve(nMapOperands);
 
     for (intptr_t i = 0; i < nMapOperands; i++) {
-<<<<<<< HEAD
-      auto &sto = storage[i];
-=======
       mlir::SmallVector<mlir::Value, N> &sto = storage[i];
->>>>>>> acbab751
       MlirValueRange ops = mapOperands[i];
       ranges.push_back(mlir::ValueRange(unwrapList(ops.size, ops.values, sto)));
     }
