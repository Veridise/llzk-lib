--- conflicted
+++ resolved
@@ -9,7 +9,6 @@
   let dependentDialects = ["llzk::LLZKDialect"];
 }
 
-<<<<<<< HEAD
 def RedundantReadAndWriteEliminationPass : Pass<"llzk-duplicate-read-write-elimination", "::mlir::ModuleOp"> {
   let summary = "Remove redundant reads and writes";
   let description = [{
@@ -42,14 +41,13 @@
     and llzk-duplicate-op-elimination for maximum effect.
   }];
   let constructor = "llzk::createUnusedDeclarationEliminationPass()";
-=======
+
 def FlatteningPass : Pass<"llzk-flatten", "::mlir::ModuleOp"> {
   let summary =
       "Replace parameterized structs with flattened (i.e. no parameter) "
       "versions of those structs based on requested return type at calls to "
       "`compute()` functions and unroll loops";
   let constructor = "llzk::createFlatteningPass()";
->>>>>>> 45ada240
   let dependentDialects = ["llzk::LLZKDialect"];
 }
 
