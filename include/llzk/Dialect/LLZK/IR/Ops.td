--- conflicted
+++ resolved
@@ -143,13 +143,12 @@
     /// structure with the given name, if present.
     FieldDefOp getFieldDef(::mlir::StringAttr fieldName);
 
-<<<<<<< HEAD
     /// Gets the FuncOp that defines the compute function in this structure, if present.
     FuncOp getComputeFuncOp();
 
     /// Gets the FuncOp that defines the constrain function in this structure, if present.
     FuncOp getConstrainFuncOp();
-=======
+
     /// Generate header string, in the same format as the assemblyFormat
     ::std::string getHeaderString();
 
@@ -158,7 +157,6 @@
     inline bool hasParamNamed(::mlir::FlatSymbolRefAttr find) {
       return hasParamNamed(find.getRootReference());
     }
->>>>>>> b0934ac8
 
     //===------------------------------------------------------------------===//
     // OpAsmOpInterface Methods
