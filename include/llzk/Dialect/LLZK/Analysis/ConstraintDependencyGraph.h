#pragma once

#include "llzk/Dialect/LLZK/Analysis/AnalysisWrappers.h"
#include "llzk/Dialect/LLZK/Analysis/ConstrainRef.h"
#include "llzk/Dialect/LLZK/Analysis/ConstrainRefLattice.h"
#include "llzk/Dialect/LLZK/IR/Ops.h"
#include "llzk/Dialect/LLZK/Util/Compare.h"
#include "llzk/Dialect/LLZK/Util/ErrorHelper.h"
#include "llzk/Dialect/LLZK/Util/Hash.h"

#include <mlir/Analysis/DataFlowFramework.h>
#include <mlir/Pass/AnalysisManager.h>

#include <llvm/ADT/EquivalenceClasses.h>

#include <map>
#include <memory>

namespace mlir {

class DataFlowSolver;

} // namespace mlir

namespace llzk {

using ConstrainRefRemappings = std::vector<std::pair<ConstrainRef, ConstrainRefLatticeValue>>;

/// @brief The dataflow analysis that computes the set of references that
/// LLZK operations use and produce. The analysis is simple: any operation will
/// simply output a union of its input references, regardless of what type of
/// operation it performs, as the analysis is operator-insensitive.
class ConstrainRefAnalysis : public dataflow::DenseForwardDataFlowAnalysis<ConstrainRefLattice> {
public:
  using dataflow::DenseForwardDataFlowAnalysis<ConstrainRefLattice>::DenseForwardDataFlowAnalysis;

  void visitCallControlFlowTransfer(
      mlir::CallOpInterface call, dataflow::CallControlFlowAction action,
      const ConstrainRefLattice &before, ConstrainRefLattice *after
  ) override;

  /// @brief Propagate constrain reference lattice values from operands to results.
  /// @param op
  /// @param before
  /// @param after
  void visitOperation(
      mlir::Operation *op, const ConstrainRefLattice &before, ConstrainRefLattice *after
  ) override;

protected:
  void setToEntryState(ConstrainRefLattice *lattice) override {
    // the entry state is empty, so do nothing.
  }

  // Perform a standard union of operands into the results value.
  mlir::ChangeResult fallbackOpUpdate(
      mlir::Operation *op, const ConstrainRefLattice::ValueMap &operandVals,
      const ConstrainRefLattice &before, ConstrainRefLattice *after
  );

  // Perform the update for either a readarr op or an extractarr op, which
  // operate very similarly: index into the first operand using a variable number
  // of provided indices.
  void arraySubdivisionOpUpdate(
      mlir::Operation *op, const ConstrainRefLattice::ValueMap &operandVals,
      const ConstrainRefLattice &before, ConstrainRefLattice *after
  );

private:
  mlir::SymbolTableCollection tables;
};

/// @brief A dependency graph of constraints enforced by an LLZK struct.
///
/// Mathmatically speaking, a constraint dependency graph (CDG) is a transitive closure
/// of edges where there is an edge between signals `a` and `b`
/// iff `a` and `b` appear in the same constraint.
///
/// Less formally, a CDG is a set of signals that constrain one another through
/// one or more emit operations (`emit_in` or `emit_eq`). The CDG only
/// indicate that signals are connected by constraints, but do not include information
/// about the type of computation that binds them together.
///
/// For example, a CDG of the form: {
///     {%arg1, %arg2, %arg3[@foo]}
/// }
/// Means that %arg1, %arg2, and field @foo of %arg3, are connected
/// via some constraints. These constraints could take the form of (in Circom notation):
///     %arg1 + %arg3[@foo] === %arg2
/// Or
///     %arg2 === %arg2 / %arg3[@foo]
/// Or any other form of constraint including those values.
///
/// The CDG also records information about constant values (e.g., constfelt) that
/// are included in constraints, but does not compute a transitive closure over
/// constant values, as constant value usage in constraints does not imply any
/// dependency between signal values (e.g., constraints a + b === 0 and c + d === 0 both use
/// constant 0, but does not enforce a dependency between a, b, c, and d).
class ConstraintDependencyGraph {
public:
  /// @brief Compute a ConstraintDependencyGraph (CDG)
  /// @param mod The LLZK-complaint module that is the parent of struct `s`.
  /// @param s The struct to compute the CDG for.
  /// @param solver A pre-configured DataFlowSolver. The liveness of the struct must
  /// already be computed in this solver in order for the constraint analysis to run.
  /// @param am A module-level analysis manager. This analysis manager needs to originate
  /// from a module-level analysis (i.e., for the `mod` module) so that analyses
  /// for other constraints can be queried via the getChildAnalysis method.
  /// @return
  static mlir::FailureOr<ConstraintDependencyGraph> compute(
      mlir::ModuleOp mod, StructDefOp s, mlir::DataFlowSolver &solver, mlir::AnalysisManager &am
  );

  /// @brief Dumps the CDG to stderr.
  void dump() const;
  /// @brief Print the CDG to the specified output stream.
  /// @param os The LLVM/MLIR output stream.
  void print(mlir::raw_ostream &os) const;

  /// @brief Translate the ConstrainRefs in this CDG to that of a different
  /// context. Used to translate a CDG of a struct to a CDG for a called subcomponent.
  /// @param translation A vector of mappings of current reference prefix -> translated reference
  /// prefix.
  /// @return A CDG that contains only translated references. Non-constant references with
  /// no translation are omitted. This omissions allows calling components to ignore internal
  /// references within subcomponents that are inaccessible to the caller.
  ConstraintDependencyGraph translate(ConstrainRefRemappings translation) const;

  /// @brief Get the values that are connected to the given ref via emitted constraints.
  /// This method looks for constraints to the value in the ref and constraints to any
  /// prefix of this value.
  /// For example, if ref is an array element (foo[2]), this looks for constraints on
  /// foo[2] as well as foo, as arrays may be constrained in their entirity via emit_in operations.
  /// @param ref
  /// @return The set of references that are connected to ref via constraints.
  ConstrainRefSet getConstrainingValues(const ConstrainRef &ref) const;

  /*
  Rule of three, needed for the mlir::SymbolTableCollection, which has no copy constructor.
  Since the mlir::SymbolTableCollection is a caching mechanism, we simply allow default, empty
  construction for copies.
  */

  ConstraintDependencyGraph(const ConstraintDependencyGraph &other)
      : mod(other.mod), structDef(other.structDef), signalSets(other.signalSets),
        constantSets(other.constantSets), tables() {}
  ConstraintDependencyGraph &operator=(const ConstraintDependencyGraph &other) {
    mod = other.mod;
    structDef = other.structDef;
    signalSets = other.signalSets;
    constantSets = other.constantSets;
  }
  ~ConstraintDependencyGraph() = default;

private:
  mlir::ModuleOp mod;
  // Using mutable because many operations are not const by default, even for "const"-like
  // operations, like "getName()", and this reduces const_casts.
  mutable StructDefOp structDef;

  // Transitive closure only over signals.
  llvm::EquivalenceClasses<ConstrainRef> signalSets;
  // A simple set mapping of constants, as we do not want to compute a transitive closure over
  // constants.
  std::unordered_map<ConstrainRef, ConstrainRefSet, ConstrainRef::Hash> constantSets;

  // Also mutable for caching within otherwise const lookup operations.
  mutable mlir::SymbolTableCollection tables;

  /// @brief Constructs an empty CDG. The CDG is populated using computeConstraints.
  /// @param m The parent LLZK-compliant module.
  /// @param s The struct to analyze.
  ConstraintDependencyGraph(mlir::ModuleOp m, StructDefOp s) : mod(m), structDef(s), signalSets() {}

  /// @brief Runs the constraint analysis to compute a transitive closure over ConstrainRefs
  /// as operated over by emit operations.
  /// @param solver The pre-configured solver.
  /// @param am The module-level AnalysisManager.
  /// @return mlir::success() if no issues were encountered, mlir::failure() otherwise
  mlir::LogicalResult computeConstraints(mlir::DataFlowSolver &solver, mlir::AnalysisManager &am);

  /// @brief Update the signalSets EquivalenceClasses based on the given
  /// emit operation. Relies on the caller to verify that `emitOp` is either
  /// an EmitEqualityOp or an EmitContainmentOp, as the logic for both is currently
  /// the same.
  /// @param solver The pre-configured solver.
  /// @param emitOp The emit operation that is creating a constraint.
  void walkConstrainOp(mlir::DataFlowSolver &solver, mlir::Operation *emitOp);
};

/// @brief An analysis wrapper around the ConstraintDependencyGraph for a given struct.
/// This analysis is a StructDefOp-level analysis that should not be directly
/// interacted with---rather, it is a utility used by the ConstraintDependencyGraphModuleAnalysis
/// that helps use MLIR's AnalysisManager to cache dependencies for sub-components.
class ConstraintDependencyGraphStructAnalysis : public StructAnalysis<ConstraintDependencyGraph> {
public:
  using StructAnalysis::StructAnalysis;

<<<<<<< HEAD
  /// @brief Construct a CDG, using the module's analysis manager to query
  /// ConstraintDependencyGraph objects for nested components.
  mlir::LogicalResult
  runAnalysis(mlir::DataFlowSolver &solver, mlir::AnalysisManager &moduleAnalysisManager) override;
=======
private:
  DependencyMap dependencies;

  /// @brief Ensures that the given struct has a CDG.
  /// @param op The struct to ensure has a CDG.
  void ensureCDGCreated(StructDefOp op) const {
    ensure(hasCDG(op), "CDG does not exist for StructDefOp " + mlir::Twine(op.getName()));
  }
>>>>>>> 8000429c
};

/// @brief A module-level analysis for constructing ConstraintDependencyGraph objects for
/// all structs in the given LLZK module.
using ConstraintDependencyGraphModuleAnalysis = ModuleAnalysis<
    ConstraintDependencyGraph, ConstraintDependencyGraphStructAnalysis, ConstrainRefAnalysis>;

} // namespace llzk<|MERGE_RESOLUTION|>--- conflicted
+++ resolved
@@ -196,21 +196,10 @@
 public:
   using StructAnalysis::StructAnalysis;
 
-<<<<<<< HEAD
   /// @brief Construct a CDG, using the module's analysis manager to query
   /// ConstraintDependencyGraph objects for nested components.
   mlir::LogicalResult
   runAnalysis(mlir::DataFlowSolver &solver, mlir::AnalysisManager &moduleAnalysisManager) override;
-=======
-private:
-  DependencyMap dependencies;
-
-  /// @brief Ensures that the given struct has a CDG.
-  /// @param op The struct to ensure has a CDG.
-  void ensureCDGCreated(StructDefOp op) const {
-    ensure(hasCDG(op), "CDG does not exist for StructDefOp " + mlir::Twine(op.getName()));
-  }
->>>>>>> 8000429c
 };
 
 /// @brief A module-level analysis for constructing ConstraintDependencyGraph objects for
